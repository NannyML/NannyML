[tool]
[tool.poetry]
name = "nannyml"
version = "0.6.3"
homepage = "https://github.com/nannyml/nannyml"
description = "NannyML, Your library for monitoring model performance."
authors = ["Niels Nuyttens <niels@nannyml.com>"]
readme = "README.md"
license =  "Apache-2.0"
classifiers=[
    'Development Status :: 4 - Beta',
    'Intended Audience :: Developers',
    'License :: OSI Approved :: Apache Software License',
    'Natural Language :: English',
    'Programming Language :: Python :: 3',
    'Programming Language :: Python :: 3.7',
    'Programming Language :: Python :: 3.8',
    'Programming Language :: Python :: 3.9',
    'Programming Language :: Python :: 3.10',
]
packages = [
    { include = "nannyml" },
#    { include = "tests", format = "sdist" },
]

[tool.poetry.scripts]
nml = "nannyml.cli.cli:cli"
nannyml = "nannyml.cli.cli:cli"

[tool.poetry.dependencies]
python = ">=3.7.1,<3.11"
pandas = "^1.3"
python-dateutil = "^2.8.2"
scikit-learn = "^1.0.2"
joblib = "^1.1.0"
category-encoders = "^2.3.0"
matplotlib = "^3.5.1"
plotly = "^5.6.0"
scipy = "^1.7.3"
numpy = "^1.21"
seaborn = "^0.11.2"
kaleido = "0.2.1"
pyarrow = "^8.0.0"
gcsfs = "^2022.5.0"
<<<<<<< HEAD
analytics-python = "^1.4.0"
=======
pydantic = "^1.9.1"
rich = "^12.5.1"
click = "^8.1.3"
PyYAML = "^6.0"
Jinja2 = "<3.1"
pyfiglet = "^0.8.post1"
lightgbm = "^3.3.2"
FLAML = "^1.0.11"
s3fs = "^2022.8.2"
sqlmodel = "^0.0.8"
APScheduler = "^3.9.1"
psycopg2-binary = "^2.9.3"
>>>>>>> 78e9c0af

[tool.poetry.group.dev.dependencies]
black = "^22.3.0"
isort = "^5.8.0"
flake8 = "^3.9.2"
flake8-docstrings = "^1.6.0"
flake8-typing-imports = "^1.12.0"
mypy = "^0.900"
pytest = "^6.2.4"
pytest-cov = "^2.12.0"
pytest-mock = "^3.7.0"
tox = "^3.20.1"
virtualenv = "^20.2.2"
pip = "^20.3.1"
twine = "^3.3.0"
pre-commit = "^2.12.0"
toml = "^0.10.2"
bump2version = "^1.0.1"
jupyterlab = "^3.2.9"
sphinx = "^4.5.0"
sphinx-rtd-theme = "^1.0.0"
sphinx-toggleprompt = "^0.2.0"
sphinx-copybutton = "^0.5.0"
typing-extensions = "^4.3.0"
sphinx-toolbox = "^3.2.0"
pytest-lazy-fixture = "^0.6.3"

[tool.black]
line-length = 120
skip-string-normalization = true
target-version = ['py37', 'py38', 'py39']
include = '\.pyi?$'
exclude = '''
/(
    \.eggs
  | \.git
  | \.hg
  | \.mypy_cache
  | \.tox
  | \.venv
  | _build
  | buck-out
  | build
  | dist
)/
'''

[tool.isort]
multi_line_output = 3
include_trailing_comma = true
force_grid_wrap = 0
use_parentheses = true
ensure_newline_before_comments = true
line_length = 120
skip_gitignore = true
# you can skip files as below
#skip_glob = docs/conf.py

[build-system]
requires = ["poetry-core>=1.0.0"]
build-backend = "poetry.core.masonry.api"<|MERGE_RESOLUTION|>--- conflicted
+++ resolved
@@ -42,9 +42,6 @@
 kaleido = "0.2.1"
 pyarrow = "^8.0.0"
 gcsfs = "^2022.5.0"
-<<<<<<< HEAD
-analytics-python = "^1.4.0"
-=======
 pydantic = "^1.9.1"
 rich = "^12.5.1"
 click = "^8.1.3"
@@ -57,7 +54,6 @@
 sqlmodel = "^0.0.8"
 APScheduler = "^3.9.1"
 psycopg2-binary = "^2.9.3"
->>>>>>> 78e9c0af
 
 [tool.poetry.group.dev.dependencies]
 black = "^22.3.0"

--- conflicted
+++ resolved
@@ -29,11 +29,7 @@
     "# NannyML compares drift versus the full reference dataset.\n",
     "univariate_calculator.fit(reference_data=reference)\n",
     "# let's see drift statistics for all available data\n",
-<<<<<<< HEAD
-    "pd.concat([reference, analysis], ignore_index=True)\n",
-=======
     "data = pd.concat([reference, analysis], ignore_index=True)\n",
->>>>>>> ef2d7689
     "univariate_results = univariate_calculator.calculate(data=data)\n",
     "# let's view a small subset of our results:\n",
     "univariate_results.data.iloc[:5, :9]"
@@ -174,24 +170,6 @@
    },
    "outputs": [],
    "source": []
-  },
-  {
-   "cell_type": "code",
-   "execution_count": null,
-   "id": "0bbf6665",
-   "metadata": {},
-   "outputs": [],
-   "source": [
-    "print(rcerror_results.to_markdown(tablefmt=\"grid\"))"
-   ]
-  },
-  {
-   "cell_type": "code",
-   "execution_count": null,
-   "id": "039e3012",
-   "metadata": {},
-   "outputs": [],
-   "source": []
   }
  ],
  "metadata": {

--- conflicted
+++ resolved
@@ -6,11 +6,7 @@
   <rdf:RDF xmlns:dc="http://purl.org/dc/elements/1.1/" xmlns:cc="http://creativecommons.org/ns#" xmlns:rdf="http://www.w3.org/1999/02/22-rdf-syntax-ns#">
    <cc:Work>
     <dc:type rdf:resource="http://purl.org/dc/dcmitype/StillImage"/>
-<<<<<<< HEAD
-    <dc:date>2023-02-13T08:28:55.341201</dc:date>
-=======
     <dc:date>2023-02-15T11:22:42.752813</dc:date>
->>>>>>> 561f88e7
     <dc:format>image/svg+xml</dc:format>
     <dc:creator>
      <cc:Agent>
@@ -45,21 +41,12 @@
     <g id="xtick_1">
      <g id="line2d_1">
       <defs>
-<<<<<<< HEAD
-       <path id="mbffd479107" d="M 0 0 
-L 0 3.5 
-" style="stroke: #000000; stroke-width: 0.8"/>
-      </defs>
-      <g>
-       <use xlink:href="#mbffd479107" x="62.86875" y="273.312" style="stroke: #000000; stroke-width: 0.8"/>
-=======
        <path id="m6f906baeb8" d="M 0 0
 L 0 3.5
 " style="stroke: #000000; stroke-width: 0.8"/>
       </defs>
       <g>
        <use xlink:href="#m6f906baeb8" x="62.86875" y="273.312" style="stroke: #000000; stroke-width: 0.8"/>
->>>>>>> 561f88e7
       </g>
      </g>
     </g>
@@ -127,11 +114,7 @@
     <g id="xtick_3">
      <g id="line2d_3">
       <g>
-<<<<<<< HEAD
-       <use xlink:href="#mbffd479107" x="118.743929" y="273.312" style="stroke: #000000; stroke-width: 0.8"/>
-=======
        <use xlink:href="#m6f906baeb8" x="103.826636" y="273.312" style="stroke: #000000; stroke-width: 0.8"/>
->>>>>>> 561f88e7
       </g>
      </g>
      <g id="text_2">
@@ -213,11 +196,7 @@
     <g id="xtick_4">
      <g id="line2d_4">
       <g>
-<<<<<<< HEAD
-       <use xlink:href="#mbffd479107" x="175.239944" y="273.312" style="stroke: #000000; stroke-width: 0.8"/>
-=======
        <use xlink:href="#m6f906baeb8" x="144.456859" y="273.312" style="stroke: #000000; stroke-width: 0.8"/>
->>>>>>> 561f88e7
       </g>
      </g>
      <g id="text_3">
@@ -291,20 +270,8 @@
 " transform="scale(0.015625)"/>
        </defs>
        <use xlink:href="#DejaVuSans-4a"/>
-<<<<<<< HEAD
-       <use xlink:href="#DejaVuSans-75" x="29.492188"/>
-       <use xlink:href="#DejaVuSans-6c" x="92.871094"/>
-      </g>
-     </g>
-    </g>
-    <g id="xtick_4">
-     <g id="line2d_4">
-      <g>
-       <use xlink:href="#mbffd479107" x="232.356794" y="273.312" style="stroke: #000000; stroke-width: 0.8"/>
-=======
        <use xlink:href="#DejaVuSans-61" x="29.492188"/>
        <use xlink:href="#DejaVuSans-6e" x="90.771484"/>
->>>>>>> 561f88e7
       </g>
       <!-- 2019 -->
       <g transform="translate(131.731859 299.10825)scale(0.1 -0.1)">
@@ -409,11 +376,7 @@
     <g id="xtick_5">
      <g id="line2d_5">
       <g>
-<<<<<<< HEAD
-       <use xlink:href="#mbffd479107" x="289.473644" y="273.312" style="stroke: #000000; stroke-width: 0.8"/>
-=======
        <use xlink:href="#m6f906baeb8" x="185.087082" y="273.312" style="stroke: #000000; stroke-width: 0.8"/>
->>>>>>> 561f88e7
       </g>
      </g>
      <g id="text_4">
@@ -469,11 +432,7 @@
     <g id="xtick_6">
      <g id="line2d_6">
       <g>
-<<<<<<< HEAD
-       <use xlink:href="#mbffd479107" x="345.348823" y="273.312" style="stroke: #000000; stroke-width: 0.8"/>
-=======
        <use xlink:href="#m6f906baeb8" x="221.785348" y="273.312" style="stroke: #000000; stroke-width: 0.8"/>
->>>>>>> 561f88e7
       </g>
      </g>
      <g id="text_5">
@@ -523,11 +482,7 @@
     <g id="xtick_7">
      <g id="line2d_7">
       <g>
-<<<<<<< HEAD
-       <use xlink:href="#mbffd479107" x="401.844838" y="273.312" style="stroke: #000000; stroke-width: 0.8"/>
-=======
        <use xlink:href="#m6f906baeb8" x="262.415571" y="273.312" style="stroke: #000000; stroke-width: 0.8"/>
->>>>>>> 561f88e7
       </g>
      </g>
      <g id="text_6">
@@ -586,9 +541,6 @@
     <g id="xtick_8">
      <g id="line2d_8">
       <g>
-<<<<<<< HEAD
-       <use xlink:href="#mbffd479107" x="419.98875" y="273.312" style="stroke: #000000; stroke-width: 0.8"/>
-=======
        <use xlink:href="#m6f906baeb8" x="301.735141" y="273.312" style="stroke: #000000; stroke-width: 0.8"/>
       </g>
      </g>
@@ -617,21 +569,11 @@
        <use xlink:href="#DejaVuSans-4d"/>
        <use xlink:href="#DejaVuSans-61" x="86.279297"/>
        <use xlink:href="#DejaVuSans-79" x="147.558594"/>
->>>>>>> 561f88e7
       </g>
      </g>
     </g>
     <g id="xtick_9">
      <g id="line2d_9">
-<<<<<<< HEAD
-      <defs>
-       <path id="m43773f219f" d="M 0 0 
-L 0 2 
-" style="stroke: #000000; stroke-width: 0.6"/>
-      </defs>
-      <g>
-       <use xlink:href="#m43773f219f" x="82.114645" y="273.312" style="stroke: #000000; stroke-width: 0.6"/>
-=======
       <g>
        <use xlink:href="#m6f906baeb8" x="342.365364" y="273.312" style="stroke: #000000; stroke-width: 0.8"/>
       </g>
@@ -666,16 +608,12 @@
        <use xlink:href="#DejaVuSans-4a"/>
        <use xlink:href="#DejaVuSans-75" x="29.492188"/>
        <use xlink:href="#DejaVuSans-6e" x="92.871094"/>
->>>>>>> 561f88e7
       </g>
      </g>
     </g>
     <g id="xtick_10">
      <g id="line2d_10">
       <g>
-<<<<<<< HEAD
-       <use xlink:href="#m43773f219f" x="99.498034" y="273.312" style="stroke: #000000; stroke-width: 0.6"/>
-=======
        <use xlink:href="#m6f906baeb8" x="381.684935" y="273.312" style="stroke: #000000; stroke-width: 0.8"/>
       </g>
      </g>
@@ -694,18 +632,13 @@
        <use xlink:href="#DejaVuSans-4a"/>
        <use xlink:href="#DejaVuSans-75" x="29.492188"/>
        <use xlink:href="#DejaVuSans-6c" x="92.871094"/>
->>>>>>> 561f88e7
       </g>
      </g>
     </g>
     <g id="xtick_11">
      <g id="line2d_11">
       <g>
-<<<<<<< HEAD
-       <use xlink:href="#m43773f219f" x="137.368989" y="273.312" style="stroke: #000000; stroke-width: 0.6"/>
-=======
        <use xlink:href="#m6f906baeb8" x="419.98875" y="273.312" style="stroke: #000000; stroke-width: 0.8"/>
->>>>>>> 561f88e7
       </g>
      </g>
     </g>
@@ -717,97 +650,62 @@
 " style="stroke: #000000; stroke-width: 0.6"/>
       </defs>
       <g>
-<<<<<<< HEAD
-       <use xlink:href="#m43773f219f" x="156.614884" y="273.312" style="stroke: #000000; stroke-width: 0.6"/>
-=======
        <use xlink:href="#m5afe6cb20e" x="69.749675" y="273.312" style="stroke: #000000; stroke-width: 0.6"/>
->>>>>>> 561f88e7
       </g>
      </g>
     </g>
     <g id="xtick_13">
      <g id="line2d_13">
       <g>
-<<<<<<< HEAD
-       <use xlink:href="#m43773f219f" x="194.485839" y="273.312" style="stroke: #000000; stroke-width: 0.6"/>
-=======
        <use xlink:href="#m5afe6cb20e" x="78.924241" y="273.312" style="stroke: #000000; stroke-width: 0.6"/>
->>>>>>> 561f88e7
       </g>
      </g>
     </g>
     <g id="xtick_14">
      <g id="line2d_14">
       <g>
-<<<<<<< HEAD
-       <use xlink:href="#m43773f219f" x="213.731734" y="273.312" style="stroke: #000000; stroke-width: 0.6"/>
-=======
        <use xlink:href="#m5afe6cb20e" x="88.098808" y="273.312" style="stroke: #000000; stroke-width: 0.6"/>
->>>>>>> 561f88e7
       </g>
      </g>
     </g>
     <g id="xtick_15">
      <g id="line2d_15">
       <g>
-<<<<<<< HEAD
-       <use xlink:href="#m43773f219f" x="251.602689" y="273.312" style="stroke: #000000; stroke-width: 0.6"/>
-=======
        <use xlink:href="#m5afe6cb20e" x="97.273374" y="273.312" style="stroke: #000000; stroke-width: 0.6"/>
->>>>>>> 561f88e7
       </g>
      </g>
     </g>
     <g id="xtick_16">
      <g id="line2d_16">
       <g>
-<<<<<<< HEAD
-       <use xlink:href="#m43773f219f" x="270.227749" y="273.312" style="stroke: #000000; stroke-width: 0.6"/>
-=======
        <use xlink:href="#m5afe6cb20e" x="106.447941" y="273.312" style="stroke: #000000; stroke-width: 0.6"/>
->>>>>>> 561f88e7
       </g>
      </g>
     </g>
     <g id="xtick_17">
      <g id="line2d_17">
       <g>
-<<<<<<< HEAD
-       <use xlink:href="#m43773f219f" x="308.719539" y="273.312" style="stroke: #000000; stroke-width: 0.6"/>
-=======
        <use xlink:href="#m5afe6cb20e" x="115.622507" y="273.312" style="stroke: #000000; stroke-width: 0.6"/>
->>>>>>> 561f88e7
       </g>
      </g>
     </g>
     <g id="xtick_18">
      <g id="line2d_18">
       <g>
-<<<<<<< HEAD
-       <use xlink:href="#m43773f219f" x="326.102928" y="273.312" style="stroke: #000000; stroke-width: 0.6"/>
-=======
        <use xlink:href="#m5afe6cb20e" x="124.797074" y="273.312" style="stroke: #000000; stroke-width: 0.6"/>
->>>>>>> 561f88e7
       </g>
      </g>
     </g>
     <g id="xtick_19">
      <g id="line2d_19">
       <g>
-<<<<<<< HEAD
-       <use xlink:href="#m43773f219f" x="363.973883" y="273.312" style="stroke: #000000; stroke-width: 0.6"/>
-=======
        <use xlink:href="#m5afe6cb20e" x="133.97164" y="273.312" style="stroke: #000000; stroke-width: 0.6"/>
->>>>>>> 561f88e7
       </g>
      </g>
     </g>
     <g id="xtick_20">
      <g id="line2d_20">
       <g>
-<<<<<<< HEAD
-       <use xlink:href="#m43773f219f" x="383.219778" y="273.312" style="stroke: #000000; stroke-width: 0.6"/>
-=======
        <use xlink:href="#m5afe6cb20e" x="143.146207" y="273.312" style="stroke: #000000; stroke-width: 0.6"/>
       </g>
      </g>
@@ -998,7 +896,6 @@
      <g id="line2d_47">
       <g>
        <use xlink:href="#m5afe6cb20e" x="409.208634" y="273.312" style="stroke: #000000; stroke-width: 0.6"/>
->>>>>>> 561f88e7
       </g>
      </g>
     </g>
@@ -1084,21 +981,12 @@
     <g id="ytick_1">
      <g id="line2d_49">
       <defs>
-<<<<<<< HEAD
-       <path id="m93ebbe2ea2" d="M 0 0 
-L -3.5 0 
-" style="stroke: #000000; stroke-width: 0.8"/>
-      </defs>
-      <g>
-       <use xlink:href="#m93ebbe2ea2" x="62.86875" y="261.938947" style="stroke: #000000; stroke-width: 0.8"/>
-=======
        <path id="maa52400d8d" d="M 0 0
 L -3.5 0
 " style="stroke: #000000; stroke-width: 0.8"/>
       </defs>
       <g>
        <use xlink:href="#maa52400d8d" x="62.86875" y="261.938947" style="stroke: #000000; stroke-width: 0.8"/>
->>>>>>> 561f88e7
       </g>
      </g>
      <g id="text_11">
@@ -1160,11 +1048,7 @@
     <g id="ytick_2">
      <g id="line2d_50">
       <g>
-<<<<<<< HEAD
-       <use xlink:href="#m93ebbe2ea2" x="62.86875" y="229.641658" style="stroke: #000000; stroke-width: 0.8"/>
-=======
        <use xlink:href="#maa52400d8d" x="62.86875" y="229.641658" style="stroke: #000000; stroke-width: 0.8"/>
->>>>>>> 561f88e7
       </g>
      </g>
      <g id="text_12">
@@ -1214,11 +1098,7 @@
     <g id="ytick_3">
      <g id="line2d_51">
       <g>
-<<<<<<< HEAD
-       <use xlink:href="#m93ebbe2ea2" x="62.86875" y="197.344368" style="stroke: #000000; stroke-width: 0.8"/>
-=======
        <use xlink:href="#maa52400d8d" x="62.86875" y="197.344368" style="stroke: #000000; stroke-width: 0.8"/>
->>>>>>> 561f88e7
       </g>
      </g>
      <g id="text_13">
@@ -1236,11 +1116,7 @@
     <g id="ytick_4">
      <g id="line2d_52">
       <g>
-<<<<<<< HEAD
-       <use xlink:href="#m93ebbe2ea2" x="62.86875" y="165.047079" style="stroke: #000000; stroke-width: 0.8"/>
-=======
        <use xlink:href="#maa52400d8d" x="62.86875" y="165.047079" style="stroke: #000000; stroke-width: 0.8"/>
->>>>>>> 561f88e7
       </g>
      </g>
      <g id="text_14">
@@ -1258,11 +1134,7 @@
     <g id="ytick_5">
      <g id="line2d_53">
       <g>
-<<<<<<< HEAD
-       <use xlink:href="#m93ebbe2ea2" x="62.86875" y="132.749789" style="stroke: #000000; stroke-width: 0.8"/>
-=======
        <use xlink:href="#maa52400d8d" x="62.86875" y="132.749789" style="stroke: #000000; stroke-width: 0.8"/>
->>>>>>> 561f88e7
       </g>
      </g>
      <g id="text_15">
@@ -1280,11 +1152,7 @@
     <g id="ytick_6">
      <g id="line2d_54">
       <g>
-<<<<<<< HEAD
-       <use xlink:href="#m93ebbe2ea2" x="62.86875" y="100.4525" style="stroke: #000000; stroke-width: 0.8"/>
-=======
        <use xlink:href="#maa52400d8d" x="62.86875" y="100.4525" style="stroke: #000000; stroke-width: 0.8"/>
->>>>>>> 561f88e7
       </g>
      </g>
      <g id="text_16">
@@ -1302,11 +1170,7 @@
     <g id="ytick_7">
      <g id="line2d_55">
       <g>
-<<<<<<< HEAD
-       <use xlink:href="#m93ebbe2ea2" x="62.86875" y="68.15521" style="stroke: #000000; stroke-width: 0.8"/>
-=======
        <use xlink:href="#maa52400d8d" x="62.86875" y="68.15521" style="stroke: #000000; stroke-width: 0.8"/>
->>>>>>> 561f88e7
       </g>
      </g>
      <g id="text_17">
@@ -1324,11 +1188,7 @@
     <g id="ytick_8">
      <g id="line2d_56">
       <g>
-<<<<<<< HEAD
-       <use xlink:href="#m93ebbe2ea2" x="62.86875" y="35.857921" style="stroke: #000000; stroke-width: 0.8"/>
-=======
        <use xlink:href="#maa52400d8d" x="62.86875" y="35.857921" style="stroke: #000000; stroke-width: 0.8"/>
->>>>>>> 561f88e7
       </g>
      </g>
      <g id="text_18">
@@ -1445,53 +1305,6 @@
      </g>
     </g>
    </g>
-<<<<<<< HEAD
-   <g id="line2d_29">
-    <path d="M 62.86875 112.712169 
-L 81.664539 114.548762 
-L 100.460329 117.798869 
-L 119.256118 113.726554 
-L 138.051908 113.863573 
-L 156.847697 112.354997 
-L 175.643487 116.930377 
-L 194.439276 114.860091 
-L 213.235066 110.43832 
-L 232.030855 113.349011 
-L 250.826645 118.143448 
-L 269.622434 112.805005 
-L 288.418224 107.637662 
-L 307.214013 112.760823 
-L 326.009803 115.016055 
-L 344.805592 223.466206 
-L 363.601382 214.996503 
-L 382.397171 222.719419 
-L 401.192961 205.494648 
-L 419.98875 222.708783 
-" clip-path="url(#pb7cd155190)" style="fill: none; stroke: #1f77b4; stroke-width: 1.5; stroke-linecap: square"/>
-   </g>
-   <g id="line2d_30">
-    <path d="M 62.86875 19.665078 
-L 81.664539 112.785247 
-L 100.460329 77.94188 
-L 119.256118 79.246076 
-L 138.051908 112.27086 
-L 156.847697 134.51231 
-L 175.643487 117.356645 
-L 194.439276 97.805239 
-L 213.235066 47.530812 
-L 232.030855 77.754516 
-L 250.826645 88.018843 
-L 269.622434 97.252708 
-L 288.418224 19.296 
-L 307.214013 129.897207 
-L 326.009803 101.925441 
-L 344.805592 228.998522 
-L 363.601382 248.636431 
-L 382.397171 242.034244 
-L 401.192961 189.670445 
-L 419.98875 261.216 
-" clip-path="url(#pb7cd155190)" style="fill: none; stroke: #ff7f0e; stroke-width: 1.5; stroke-linecap: square"/>
-=======
    <g id="line2d_57">
     <path d="M 62.86875 118.143448
 L 102.54875 112.805005
@@ -1517,7 +1330,6 @@
 L 380.30875 189.670445
 L 419.98875 261.216
 " clip-path="url(#pbe25cb43a6)" style="fill: none; stroke: #ff7f0e; stroke-width: 1.5; stroke-linecap: square"/>
->>>>>>> 561f88e7
    </g>
    <g id="patch_3">
     <path d="M 62.86875 273.312
@@ -1727,11 +1539,7 @@
   </g>
  </g>
  <defs>
-<<<<<<< HEAD
-  <clipPath id="pb7cd155190">
-=======
   <clipPath id="pbe25cb43a6">
->>>>>>> 561f88e7
    <rect x="62.86875" y="7.2" width="357.12" height="266.112"/>
   </clipPath>
  </defs>

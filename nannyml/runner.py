--- conflicted
+++ resolved
@@ -120,11 +120,7 @@
             column_names=(column_mapping['features'] + [column_mapping['y_pred']] + y_pred_proba_column_names),
             timestamp_column_name=column_mapping.get('timestamp', None),
             chunker=chunker,
-<<<<<<< HEAD
-            categorical_methods=['chi2', 'jensen_shannon'],
-=======
             categorical_methods=['chi2', 'jensen_shannon', 'infinity_norm'],
->>>>>>> 79b9eee3
             continuous_methods=['kolmogorov_smirnov', 'jensen_shannon'],
         ).fit(reference_data)
 
@@ -139,19 +135,6 @@
             if console:
                 console.log('generating result plots')
             plots = {
-<<<<<<< HEAD
-                f'{kind}_{column_name}': results.plot(kind, method, column_name)
-                for column_name in results.continuous_column_names
-                for method in results.continuous_method_names
-                for kind in ['feature_drift', 'feature_distribution']
-            }
-            plots.update(
-                {
-                    f'{kind}_{column_name}': results.plot(kind, method, column_name)
-                    for column_name in results.categorical_column_names
-                    for method in results.categorical_method_names
-                    for kind in ['feature_drift', 'feature_distribution']
-=======
                 f'{kind}_{column_name}': results.plot(kind=kind, method=method, column_name=column_name)
                 for column_name in results.continuous_column_names
                 for method in results.continuous_method_names
@@ -163,7 +146,6 @@
                     for column_name in results.categorical_column_names
                     for method in results.categorical_method_names
                     for kind in ['drift', 'distribution']
->>>>>>> 79b9eee3
                 }
             )
     except Exception as exc:

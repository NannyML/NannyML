#  Author:   Niels Nuyttens  <niels@nannyml.com>
#  #
#  License: Apache Software License 2.0

#  Author:   Wiljan Cools    <wiljan@nannyml.com>
#            Niels Nuyttens  <niels@nannyml.com>
#  License: Apache Software License 2.0

"""Module containing plotting logic."""
from typing import List, Optional

import matplotlib
import numpy as np
import pandas as pd
import plotly.graph_objects as go

from nannyml.sampling_error import SAMPLING_ERROR_RANGE

from .colors import Colors


def _data_prep_step_plot(
    data: pd.DataFrame,
    metric_column_name: str,
    partial_target_column_name: str,
    sampling_error_column_name: str,
    drift_column_name: str,
    chunk_index_column_name: str,
    chunk_type_column_name: str,
<<<<<<< HEAD
    start_date_column_name: str = None,
    end_date_column_name: str = None,
=======
    start_date_column_name: Optional[str] = None,
    end_date_column_name: Optional[str] = None,
>>>>>>> 79b9eee3
    hover_metric_format='{0:.4f}',
    hover_date_label_format='%b-%d-%Y',
):
    data = data.copy()

    if start_date_column_name and end_date_column_name:
        # we have a time based X-axis
        data['mid_point_date'] = (
            data[start_date_column_name] + (data[end_date_column_name] - data[start_date_column_name]) / 2
        )
        data['start_date_label'] = data[start_date_column_name].dt.strftime(hover_date_label_format)
        data['end_date_label'] = data[end_date_column_name].dt.strftime(hover_date_label_format)

    offset = (
        data.loc[data[chunk_type_column_name] == 'reference', chunk_index_column_name].max() + 1
        if len(data.loc[data[chunk_type_column_name] == 'reference']) > 0
        else 0
    )
    data['chunk_index_unified'] = [
        idx + offset if period == 'analysis' else idx
        for idx, period in zip(data[chunk_index_column_name], data[chunk_type_column_name])
    ]

    data['metric_label'] = data[metric_column_name].apply(lambda x: hover_metric_format.format(x))

    if sampling_error_column_name is not None:
        data['plt_sampling_error'] = np.round(SAMPLING_ERROR_RANGE * data[sampling_error_column_name], 4)

    data['hover_period'] = data[chunk_type_column_name].apply(
        lambda x: f'<b style="color:{Colors.BLUE_SKY_CRAYOLA};line-height:60px">Reference</b>'
        if x == 'reference'
        else f'<b style="color:{Colors.INDIGO_PERSIAN};line-height:60px">Analysis</b>'
    )
    # data['hover_period'] = data['period'].str.capitalize()
    data['hover_alert'] = data[drift_column_name].apply(lambda x: "⚠ <b>Drift detected</b>" if x else "")

    if partial_target_column_name and partial_target_column_name in data:
        missing_data_style = 'style="color:#AD0000"'
        data['incomplete_target_percentage'] = (data[partial_target_column_name] * 100).apply(
            lambda p: f'Data: <span {missing_data_style if p >= 0.5 else ""}>{"⚠ " if p >= 0.5 else "" }'
            f'<b>{p:.2f}% missing</b></span>  &nbsp; &nbsp;'
        )
    else:
        data['incomplete_target_percentage'] = ''
    return data


def _add_artificial_end_point(
    data: pd.DataFrame, start_date_column_name: str, end_date_column_name: str, chunk_index_column_name: str
):
    data_point_hack = data.tail(1).copy()
    if start_date_column_name and end_date_column_name:
        data_point_hack[start_date_column_name] = data_point_hack[end_date_column_name]
        data_point_hack[end_date_column_name] = pd.NaT
        data_point_hack['mid_point_date'] = pd.NaT
    data_point_hack[chunk_index_column_name] = data_point_hack[chunk_index_column_name] + 1
    data_point_hack.index = data_point_hack.index + 1
    return pd.concat([data, data_point_hack], axis=0)


def _step_plot(
    table,
    metric_column_name,
    estimated_column_name=None,
    lower_confidence_column_name=None,
    upper_confidence_column_name=None,
    plot_confidence_for_reference=False,
    lower_threshold_column_name=None,
    upper_threshold_column_name=None,
    statistically_significant_column_name=None,
    drift_column_name=None,
    partial_target_column_name=None,
    chunk_column_name='chunk',
    start_date_column_name=None,
    end_date_column_name=None,
    chunk_index_column_name='chunk_index',
    chunk_type_column_name='period',
    chunk_types=None,
    confidence_legend_label='Confidence band',
    threshold_legend_label='Data drift threshold',
    statistically_significant_legend_label='P-value is signficant',
    drift_legend_label='Data drift',
    chunk_legend_labels=None,
    partial_target_legend_label='Incomplete target data',
    sampling_error_column_name=None,
    hover_marker_labels=None,
    hover_labels=None,
    hover_date_label_format='%b-%d-%Y',
    hover_metric_format='{0:.4f}',
    threshold_value_format='{0:.2f}',
    v_line_separating_analysis_period=True,
    figure=None,
    title='Metric over time',
    x_axis_title=None,
    y_axis_title='Metric',
    y_axis_lim=None,
    alpha=0.2,
    colors=None,
):
    if chunk_types is None:
        chunk_types = ['reference', 'analysis']

    if chunk_legend_labels is None:
        chunk_legend_labels = ['Reference period', 'Analysis period']

    if hover_marker_labels is None:
        hover_marker_labels = ['Reference', 'No data drift', 'Data drift']

    if hover_labels is None:
        hover_labels = ['Chunk', 'Metric', 'Target data']

    if colors is None:
        colors = [Colors.BLUE_SKY_CRAYOLA, Colors.INDIGO_PERSIAN, Colors.GRAY_DARK, Colors.RED_IMPERIAL]

    is_time_based_x_axis = start_date_column_name and end_date_column_name

    if not x_axis_title:
        x_axis_title = 'Time' if is_time_based_x_axis else 'Chunk'

    data = _data_prep_step_plot(
        table,
        metric_column_name,
        partial_target_column_name,
        sampling_error_column_name,
        drift_column_name,
        chunk_index_column_name,
        chunk_type_column_name,
        start_date_column_name,
        end_date_column_name,
        hover_metric_format,
        hover_date_label_format,
    )

    colors_transparent = [
        'rgba{}'.format(matplotlib.colors.to_rgba(matplotlib.colors.to_rgb(color), alpha)) for color in colors
    ]

    custom_data_columns = [
        chunk_column_name,
        'metric_label',
        'hover_period',
        'hover_alert',
        'incomplete_target_percentage',
    ]

    # This has been updated to show the general shape, but the period label and other details are hard-coded.
    # I think this needs to be put together more conditionally when building each figure, but I couldn't figure out how
    # The border can also be changed, but I think that also means this needs restructuring?
    # https://plotly.com/python/hover-text-and-formatting/#customizing-hover-label-appearance
    hover_template = (
        f'%{{customdata[{custom_data_columns.index("hover_period")}]}} &nbsp; &nbsp; '  # noqa: E501
        + f'<span style="color:#AD0000">%{{customdata[{custom_data_columns.index("hover_alert")}]}}</span><br>'
        + hover_labels[0]
        + f': <b>%{{customdata[{custom_data_columns.index(chunk_column_name)}]}}</b> &nbsp; &nbsp; '
    )
    if is_time_based_x_axis:
        custom_data_columns += ['start_date_label', 'end_date_label']
        hover_template += (
            f'From <b>%{{customdata[{custom_data_columns.index("start_date_label")}]}}</b> to '
            f'<b>%{{customdata[{custom_data_columns.index("end_date_label")}]}}</b> &nbsp; &nbsp; <br>'
        )
    else:
        custom_data_columns += ['chunk_index_unified']
        hover_template += (
            f'Chunk index: <b>%{{customdata[{custom_data_columns.index("chunk_index_unified")}]}}</b><br />'
        )

    hover_template += (
        hover_labels[1]
        + f': <b>%{{customdata[{custom_data_columns.index("metric_label")}]}}</b>  &nbsp; &nbsp; '
        + f'%{{customdata[{custom_data_columns.index("incomplete_target_percentage")}]}}</b>  &nbsp; &nbsp;'
    )

    if sampling_error_column_name is not None:
        custom_data_columns += ['plt_sampling_error']
        hover_template += (
            '<br>Sampling error range: +/-<b>'
            + f'%{{customdata[{custom_data_columns.index("plt_sampling_error")}]}}</b>'  # noqa: E501
        )
    hover_template += '<extra></extra>'

    layout = go.Layout(
        title=title,
        xaxis=dict(title=x_axis_title, linecolor=colors[2], showgrid=False, mirror=True, zeroline=False),
        yaxis=dict(
            title=y_axis_title, linecolor=colors[2], showgrid=False, range=y_axis_lim, mirror=True, zeroline=False
        ),
        paper_bgcolor='rgba(255,255,255,1)',
        plot_bgcolor='rgba(255,255,255,1)',
        legend=dict(itemclick=False, itemdoubleclick=False),
        hoverlabel=dict(bgcolor="white", font_size=14),
    )

    if figure:
        fig = figure
        fig.update_layout(layout)
    else:
        fig = go.Figure(layout=layout)

    # ____Plot elements, order matters___#

    # Plot thresholds
    _plot_thresholds(
        fig, data, lower_threshold_column_name, upper_threshold_column_name, threshold_value_format, colors
    )

    # Plot line separating reference and analysis period
    _plot_reference_analysis_separator(
        fig,
        data,
        colors,
        v_line_separating_analysis_period,
        chunk_type_column_name,
        chunk_types,
        start_date_column_name,
        end_date_column_name,
        'chunk_index_unified',
    )

    # Plot confidence band, if the metric estimated
    _plot_confidence_band(
        fig,
        data,
        chunk_type_column_name,
        chunk_types,
        colors_transparent,
        lower_confidence_column_name,
        upper_confidence_column_name,
        start_date_column_name,
        end_date_column_name,
        plot_for_reference=plot_confidence_for_reference,
        chunk_index_column_name='chunk_index_unified',
    )

    # Plot statistically significant band
    _plot_statistical_significance_band(
        fig,
        data,
        colors_transparent,
        statistically_significant_column_name,
        metric_column_name,
        start_date_column_name,
        end_date_column_name,
        chunk_index_column_name='chunk_index_unified',
    )

    # Plot metric for reference and analysis period
    _plot_metric(
        fig,
        data,
        colors,
        metric_column_name,
        estimated_column_name,
        chunk_legend_labels,
        chunk_type_column_name,
        chunk_types,
        start_date_column_name,
        end_date_column_name,
        partial_target_column_name,
        'chunk_index_unified',
    )

    # Plot metric if partial target in analysis period
    _plot_metric_partial_target(
        fig,
        data,
        colors,
        metric_column_name,
        chunk_type_column_name,
        chunk_types,
        start_date_column_name,
        end_date_column_name,
        partial_target_column_name,
        partial_target_legend_label,
        'chunk_index_unified',
    )

    # Plot reference and analysis markers that did not drift
    _plot_non_drifted_markers(
        fig,
        data,
        colors,
        metric_column_name,
        drift_column_name,
        hover_marker_labels,
        hover_template,
        custom_data_columns,
        chunk_column_name,
        chunk_type_column_name,
        chunk_types,
        start_date_column_name,
        end_date_column_name,
        'chunk_index_unified',
    )

    # Plot data drifted markers and areas
    _plot_drifted_markers_and_areas(
        fig,
        data,
        colors,
        alpha,
        metric_column_name,
        drift_column_name,
        hover_marker_labels,
        hover_template,
        custom_data_columns,
        chunk_column_name,
        start_date_column_name,
        end_date_column_name,
        'chunk_index_unified',
    )

    # ____Add elements to legend, order matters___#

    if is_time_based_x_axis:
        x = [data['mid_point_date'].head(1).values, data['mid_point_date'].tail(1).values]
    else:
        x = data[chunk_index_column_name]

    y = [np.nan, np.nan]

    # Add confidence band
    if (
        lower_confidence_column_name
        and upper_confidence_column_name
        and {lower_confidence_column_name, upper_confidence_column_name}.issubset(data.columns)
    ):
        fig.add_traces(
            [
                go.Scatter(
                    mode='lines',
                    x=x,
                    y=y,
                    line_color='rgba(0,0,0,0)',
                    showlegend=False,
                ),
                go.Scatter(
                    name=confidence_legend_label,
                    mode='lines',
                    x=x,
                    y=y,
                    line_color='rgba(0,0,0,0)',
                    fill='tonexty',
                    fillcolor=colors_transparent[1],
                    legendgroup=1,
                ),
            ]
        )

    # Add statistically significant
    if statistically_significant_column_name and statistically_significant_column_name in data.columns:
        fig.add_traces(
            [
                go.Scatter(
                    name=statistically_significant_legend_label,
                    mode='lines',
                    x=x,
                    y=y,
                    line=dict(color=colors_transparent[1], width=9),
                    legendgroup=1,
                )
            ]
        )

    # Add threshold to legend
    if (lower_threshold_column_name and lower_threshold_column_name in data.columns) or (
        upper_threshold_column_name and upper_threshold_column_name in data.columns
    ):
        fig.add_traces(
            [
                go.Scatter(
                    name=threshold_legend_label,
                    mode='lines',
                    x=x,
                    y=y,
                    line=dict(color=colors[-1], width=1, dash='dash'),
                    legendgroup=1,
                )
            ]
        )

    # Add shaded drift area to legend
    if drift_column_name and drift_column_name in data.columns:
        fig.add_traces(
            [
                go.Scatter(
                    mode='lines',
                    x=x,
                    y=y,
                    line_color='rgba(0,0,0,0)',
                    showlegend=False,
                ),
                go.Scatter(
                    name=drift_legend_label,
                    mode='lines+markers',
                    x=x,
                    y=y,
                    line_color='rgba(0,0,0,0)',
                    fill='tonexty',
                    fillcolor=colors_transparent[-1],
                    marker=dict(color=colors[-1], size=6, symbol='diamond'),
                    legendgroup=1,
                ),
            ]
        )

    fig.update_layout(legend=dict(traceorder='normal', yanchor="top", y=-0.25, xanchor="left", x=0, orientation="h"))

    return fig


def _plot_metric(
    fig,
    data,
    colors,
    metric_column_name,
    estimated_column_name,
    chunk_legend_labels,
    chunk_type_column_name,
    chunk_types,
    start_date_column_name,
    end_date_column_name,
    partial_target_column_name,
    chunk_index_column_name,
):
    if partial_target_column_name and partial_target_column_name in data.columns:
        subset = data.loc[data[partial_target_column_name] == 0]
    else:
        subset = data.copy()

    for i, chunk_type in enumerate(chunk_types):
        data_subset = subset.loc[subset[chunk_type_column_name] == chunk_type]

        data_subset = _add_artificial_end_point(
            data_subset, start_date_column_name, end_date_column_name, chunk_index_column_name
        )

        if start_date_column_name and end_date_column_name:
            x = data_subset[start_date_column_name]
        else:
            x = data_subset[chunk_index_column_name]

        dash = None
        if estimated_column_name and estimated_column_name in data.columns:
            if not data_subset.empty and data_subset[estimated_column_name].head(1).values[0]:
                dash = 'dot'
        fig.add_trace(
            go.Scatter(
                name=chunk_legend_labels[i],
                mode='lines',
                x=x,
                y=data_subset[metric_column_name],
                line=dict(shape='hv', color=colors[i], width=2, dash=dash),
                hoverinfo='skip',
                legendgroup=1,
            )
        )


def _plot_metric_partial_target(
    fig,
    data,
    colors,
    metric_column_name,
    chunk_type_column_name,
    chunk_types,
    start_date_column_name,
    end_date_column_name,
    partial_target_column_name,
    partial_target_legend_label,
    chunk_index_column_name,
):
    if partial_target_column_name and partial_target_column_name in data.columns:
        data_subset = data.loc[(data[chunk_type_column_name] == chunk_types[1])]
        if start_date_column_name and end_date_column_name:
            data_subset = _add_artificial_end_point(
                data_subset, start_date_column_name, end_date_column_name, chunk_index_column_name
            )
            x = data_subset[start_date_column_name]
        else:
            x = data_subset[chunk_index_column_name]
        fig.add_trace(
            go.Scatter(
                name=partial_target_legend_label,
                mode='lines',
                x=x,
                y=data_subset[metric_column_name],
                line=dict(shape='hv', color=colors[1], width=2, dash='dot'),
                hoverinfo='skip',
                legendgroup=1,
            )
        )


def _plot_non_drifted_markers(
    fig,
    data,
    colors,
    metric_column_name,
    drift_column_name,
    hover_marker_labels,
    hover_template,
    custom_data_columns,
    chunk_column_name,
    chunk_type_column_name,
    chunk_types,
    start_date_column_name,
    end_date_column_name,
    chunk_index_column_name,
):
    for i, chunk_type in enumerate(chunk_types):
        if drift_column_name and drift_column_name in data.columns:
            data_subset = data.loc[(data[chunk_type_column_name] == chunk_type) & ~data[drift_column_name]]
        else:
            data_subset = data.loc[(data[chunk_type_column_name] == chunk_type)]

        if start_date_column_name and end_date_column_name:
            x = data_subset['mid_point_date']
        else:
            x = data_subset[chunk_index_column_name] + 0.5

        fig.add_trace(
            go.Scatter(
                name=hover_marker_labels[i],
                mode='markers',
                x=x,
                y=data_subset[metric_column_name],
                marker=dict(color=colors[i], size=6, symbol='square'),
                customdata=data_subset[custom_data_columns].values,
                hovertemplate=hover_template,
                showlegend=False,
            )
        )


def _plot_drifted_markers_and_areas(
    fig,
    data,
    colors,
    alpha,
    metric_column_name,
    drift_column_name,
    hover_marker_labels,
    hover_template,
    custom_data_columns,
    chunk_column_name,
    start_date_column_name,
    end_date_column_name,
    chunk_index_column_name,
):
    if drift_column_name and drift_column_name in data.columns:
        for i, row in data.loc[data[drift_column_name], :].iterrows():
            if start_date_column_name and end_date_column_name:
                x0 = row[start_date_column_name]
                x1 = row[end_date_column_name]
            else:
                x0 = row[chunk_index_column_name]
                x1 = x0 + 1

            fig.add_vrect(
                x0=x0,
                x1=x1,
                fillcolor=colors[-1],
                opacity=alpha,
                layer='below',
                line_width=0,
            )

        data_subset = data.loc[data[drift_column_name]]
        if start_date_column_name and end_date_column_name:
            x = data_subset['mid_point_date']
        else:
            x = data_subset[chunk_index_column_name] + 0.5

        fig.add_trace(
            go.Scatter(
                name=hover_marker_labels[2],
                mode='markers',
                x=x,
                y=data_subset[metric_column_name],
                marker=dict(color=colors[-1], size=6, symbol='diamond'),
                customdata=data_subset[custom_data_columns].values,
                hovertemplate=hover_template,
                showlegend=False,
            )
        )


def _plot_thresholds(
    fig: go.Figure,
    data: pd.DataFrame,
    upper_threshold_column_name: str,
    lower_threshold_column_name: str,
    threshold_value_format: str,
    colors: List[str],
):
    if lower_threshold_column_name and lower_threshold_column_name in data.columns:
        threshold_value = data[lower_threshold_column_name].values[0]
        if threshold_value is not None:
            fig.add_hline(
                threshold_value,
                annotation_text=threshold_value_format.format(threshold_value),
                annotation_position="top right",
                annotation=dict(font_color=colors[-1]),
                line=dict(color=colors[-1], width=1, dash='dash'),
                layer='below',
            )

    if upper_threshold_column_name and upper_threshold_column_name in data.columns:
        threshold_value = data[upper_threshold_column_name].values[0]
        if threshold_value is not None:
            fig.add_hline(
                threshold_value,
                annotation_text=threshold_value_format.format(threshold_value),
                annotation_position="top right",
                annotation=dict(font_color=colors[-1]),
                line=dict(color=colors[-1], width=1, dash='dash'),
                layer='below',
            )


def _plot_reference_analysis_separator(
    fig: go.Figure,
    data: pd.DataFrame,
    colors: List[str],
    v_line_separating_analysis_period: bool,
    chunk_type_column_name: str,
    chunk_types: List[str],
    start_date_column_name: str,
    end_date_column_name: str,
    chunk_index_column_name: str,
):
    if v_line_separating_analysis_period:
        data_subset = data.loc[
            data[chunk_type_column_name] == chunk_types[1],
        ].head(1)

        if start_date_column_name and end_date_column_name:
            x = pd.to_datetime(data_subset[start_date_column_name].values[0])
        else:
            x = data_subset[chunk_index_column_name].values[0]

        fig.add_vline(
            x=x,
            line=dict(color=colors[1], width=1, dash='dash'),
            layer='below',
        )


def _plot_confidence_band(
    fig: go.Figure,
    data: pd.DataFrame,
    chunk_type_column_name: str,
    chunk_types: List[str],
    colors_transparent: List[str],
    lower_confidence_column_name: str,
    upper_confidence_column_name: str,
    start_date_column_name: str,
    end_date_column_name: str,
    plot_for_reference: bool,
    chunk_index_column_name: str,
):
    if (
        lower_confidence_column_name
        and upper_confidence_column_name
        and {lower_confidence_column_name, upper_confidence_column_name}.issubset(data.columns)
    ):

        def _plot(data_subset, fill_color):
            data_subset = _add_artificial_end_point(
                data_subset, start_date_column_name, end_date_column_name, chunk_index_column_name
            )
            if start_date_column_name and end_date_column_name:
                x = data_subset[start_date_column_name]
            else:
                x = data_subset[chunk_index_column_name]

            fig.add_traces(
                [
                    go.Scatter(
                        mode='lines',
                        x=x,
                        y=data_subset[upper_confidence_column_name],
                        line=dict(shape='hv', color='rgba(0,0,0,0)'),
                        hoverinfo='skip',
                        showlegend=False,
                    ),
                    go.Scatter(
                        mode='lines',
                        x=x,
                        y=data_subset[lower_confidence_column_name],
                        line=dict(shape='hv', color='rgba(0,0,0,0)'),
                        fill='tonexty',
                        fillcolor=fill_color,
                        hoverinfo='skip',
                        showlegend=False,
                    ),
                ]
            )

        if plot_for_reference:
            _plot(data.loc[data[chunk_type_column_name] == chunk_types[0]], colors_transparent[0])
        _plot(data.loc[data[chunk_type_column_name] == chunk_types[1]], colors_transparent[1])


def _plot_statistical_significance_band(
    fig,
    data,
    colors_transparent,
    statistically_significant_column_name,
    metric_column_name,
    start_date_column_name,
    end_date_column_name,
    chunk_index_column_name,
):
    if statistically_significant_column_name is not None and statistically_significant_column_name in data.columns:
        data_subset = data.loc[data[statistically_significant_column_name]]
        for i, row in data_subset.iterrows():
            if start_date_column_name and end_date_column_name:
                x = [row[start_date_column_name], row[end_date_column_name]]
            else:
                x = [row[chunk_index_column_name], row[chunk_index_column_name] + 1]
            fig.add_trace(
                go.Scatter(
                    mode='lines',
                    x=x,
                    y=[row[metric_column_name], row[metric_column_name]],
                    line=dict(color=colors_transparent[1], width=9),
                    hoverinfo='skip',
                    showlegend=False,
                )
            )<|MERGE_RESOLUTION|>--- conflicted
+++ resolved
@@ -27,13 +27,8 @@
     drift_column_name: str,
     chunk_index_column_name: str,
     chunk_type_column_name: str,
-<<<<<<< HEAD
-    start_date_column_name: str = None,
-    end_date_column_name: str = None,
-=======
     start_date_column_name: Optional[str] = None,
     end_date_column_name: Optional[str] = None,
->>>>>>> 79b9eee3
     hover_metric_format='{0:.4f}',
     hover_date_label_format='%b-%d-%Y',
 ):

--- conflicted
+++ resolved
@@ -41,50 +41,29 @@
 from nannyml.performance_estimation.direct_loss_estimation.result import Result as DLEResults
 from nannyml.usage_logging import UsageEvent, log_usage
 
-RankableResult = Union[UnivariateResults, MissingValueResults, UnseenValuesResult]
+RankableResult = Union[
+    UnivariateResults,
+    MissingValueResults,
+    UnseenValuesResult,
+    StatsAvgResult,
+    StatsCountResult,
+    StatsStdResults,
+    StatsSumResult
+]
 PerformanceResult = Union[CBPEResults, DLEResults, PerformanceCalculationResults]
 
-<<<<<<< HEAD
-def _validate_drift_result(drift_calculation_result: Union[
-    UnivariateResults, MissingValueResults, UnseenValuesResult, StatsAvgResult, StatsCountResult, StatsStdResults, StatsSumResult
-]):
-    if not isinstance(drift_calculation_result, (
-        UnivariateResults, MissingValueResults, UnseenValuesResult, StatsAvgResult, StatsCountResult, StatsStdResults, StatsSumResult
-    )):
-        raise InvalidArgumentsException(
-            f"Univariate, Data Quality or Simple Statistics Result class required for drift_calculation_result argument."
-            f"\ngot {type(drift_calculation_result)}"
-        )
-=======
 _logger = logging.getLogger(__name__)
->>>>>>> 68ae01fe
-
-
-<<<<<<< HEAD
-    if isinstance(drift_calculation_result, UnivariateResults):
-
-        if len(drift_calculation_result.categorical_method_names) > 1:
-            raise InvalidArgumentsException(
-                f"Only one categorical drift method should be present in the univariate results."
-                f"\nFound: {drift_calculation_result.categorical_method_names}"
-            )
-
-        if len(drift_calculation_result.continuous_method_names) > 1:
-            raise InvalidArgumentsException(
-                f"Only one continuous drift method should be present in the univariate results."
-                f"\nFound: {drift_calculation_result.continuous_method_names}"
-            )
-=======
+
+
 def _validate_drift_result(rankable_result: RankableResult):
     if not isinstance(rankable_result, (UnivariateResults, MissingValueResults, UnseenValuesResult)):
         raise InvalidArgumentsException(
-            f"`rankable_result` should be one of `[UnivariateResults, MissingValueResults, UnseenValuesResult]`."
+            f"`rankable_result` should be one of `[UnivariateResults, MissingValueResults, UnseenValuesResult, StatsAvgResult, StatsCountResult, StatsStdResults, StatsSumResult]`."
             f"\ngot {str(type(rankable_result))}"
         )
 
     if rankable_result.empty:
-        raise InvalidArgumentsException('drift results contain no data to use for ranking')
->>>>>>> 68ae01fe
+        raise InvalidArgumentsException('rankable_result contains no data to use for ranking')
 
     if isinstance(rankable_result, UnivariateResults):
 
@@ -129,13 +108,7 @@
     @log_usage(UsageEvent.RANKER_ALERT_COUNT_RUN)
     def rank(
         self,
-<<<<<<< HEAD
-        drift_calculation_result: Union[
-            UnivariateResults, MissingValueResults, UnseenValuesResult, StatsAvgResult, StatsCountResult, StatsStdResults, StatsSumResult
-        ],
-=======
         rankable_result: RankableResult,
->>>>>>> 68ae01fe
         only_drifting: bool = False,
     ) -> pd.DataFrame:
         """Ranks the features according to the number of drift detection alerts they cause.
@@ -189,17 +162,9 @@
         """
         _validate_drift_result(rankable_result)
 
-<<<<<<< HEAD
-        key_list = drift_calculation_result.keys()
-        ranking = (
-            pd.concat([drift_calculation_result.alerts(_key) for _key in key_list], axis=1)
-            .sum()
-            .reset_index()[['level_0', 0]]
-=======
         key_list = rankable_result.keys()
         ranking = (
             pd.concat([rankable_result.alerts(_key) for _key in key_list], axis=1).sum().reset_index()[['level_0', 0]]
->>>>>>> 68ae01fe
         )
         ranking = ranking.groupby('level_0').sum()
         ranking.columns = ['number_of_alerts']
@@ -315,32 +280,17 @@
     @log_usage(UsageEvent.RANKER_CORRELATION_RUN)
     def rank(
         self,
-<<<<<<< HEAD
-        drift_calculation_result: Union[
-            UnivariateResults, MissingValueResults, UnseenValuesResult, StatsAvgResult, StatsCountResult, StatsStdResults, StatsSumResult
-        ],
-        performance_calculation_result: Optional[Union[CBPEResults, DLEResults, PerformanceCalculationResults]] = None,
-=======
         rankable_result: RankableResult,
         performance_result: Optional[PerformanceResult] = None,
->>>>>>> 68ae01fe
         only_drifting: bool = False,
     ):
         """Compares the number of alerts for each feature and ranks them accordingly.
 
         Parameters
         ----------
-<<<<<<< HEAD
-        drift_calculation_result: Union[
-            UnivariateResults, MissingValueResults, UnseenValuesResult, StatsAvgResult, StatsCountResult, StatsStdResults, StatsSumResult
-        ]
-            The univariate, data quality or simple statistic drift results containing the features we want to rank.
-        performance_calculation_result: Union[CBPEResults, DLEResults, PerformanceCalculationResults]
-=======
         rankable_result: RankableResult
             The univariate, data quality or simple statistic drift results containing the features we want to rank.
         performance_result: PerformanceResult
->>>>>>> 68ae01fe
             Results from any performance calculator or estimator, e.g.
             :class:`~nannyml.performance_calculation.calculator.PerformanceCalculator`
             :class:`~nannyml.performance_estimation.confidence_based.cbpe.CBPE`
@@ -365,13 +315,8 @@
         _validate_drift_result(rankable_result)
         _validate_performance_result(performance_result)
 
-<<<<<<< HEAD
-        _drift_index = drift_calculation_result.chunk_start_index
-        _perf_index = performance_calculation_result.chunk_start_index
-=======
         _drift_index = rankable_result.chunk_start_indices
         _perf_index = performance_result.chunk_start_indices
->>>>>>> 68ae01fe
 
         if not _drift_index.equals(_perf_index):
             raise InvalidArgumentsException(
@@ -394,18 +339,6 @@
         spearmanr2 = []
         has_drifted = []
 
-<<<<<<< HEAD
-        for _key in drift_calculation_result.keys():
-            features1.append(_key.display_names[0])
-            tmp1 = pearsonr(
-                drift_calculation_result.values(_key).to_numpy().ravel(), abs_perf_change
-            )
-            spearmanr1.append(tmp1[0])
-            spearmanr2.append(tmp1[1])
-            has_drifted.append(
-                (drift_calculation_result.alerts(_key) == True).any()
-            )
-=======
         for _key in rankable_result.keys():
             features1.append(_key.display_names[0])
             values = rankable_result.values(_key)
@@ -419,7 +352,6 @@
 
             alerts = rankable_result.alerts(_key)
             has_drifted.append(alerts.any() if alerts is not None else False)
->>>>>>> 68ae01fe
 
         ranked = pd.DataFrame(
             {

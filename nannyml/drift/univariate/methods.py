#  Author:   Niels Nuyttens  <niels@nannyml.com>
#
#  License: Apache Software License 2.0
from __future__ import annotations

import abc
import logging
from copy import copy
from enum import Enum
from logging import Logger
from typing import Callable, Dict, Optional

import numpy as np
import pandas as pd
from scipy.spatial.distance import jensenshannon
from scipy.stats import chi2_contingency, ks_2samp, wasserstein_distance

from nannyml.base import _column_is_categorical
from nannyml.chunk import Chunker
from nannyml.exceptions import InvalidArgumentsException, NotFittedException


class Method(abc.ABC):
    """A method to express the amount of drift between two distributions."""

    def __init__(
        self,
        display_name: str,
        column_name: str,
        chunker: Optional[Chunker] = None,
        upper_threshold: Optional[float] = None,
        lower_threshold: Optional[float] = None,
        upper_threshold_limit: Optional[float] = None,
        lower_threshold_limit: Optional[float] = None,
    ):
        """Creates a new Metric instance.

        Parameters
        ----------
        display_name : str
            The name of the metric. Used to display in plots. If not given this name will be derived from the
            ``calculation_function``.
        column_name: str
            The name used to indicate the metric in columns of a DataFrame.
        upper_threshold_limit : float, default=None
            An optional upper threshold for the performance metric.
        lower_threshold_limit : float, default=None
            An optional lower threshold for the performance metric.
        """
        self.display_name = display_name
        self.column_name = column_name

        self.upper_threshold: Optional[float] = upper_threshold
        self.lower_threshold: Optional[float] = lower_threshold
        self.lower_threshold_limit: Optional[float] = lower_threshold_limit
        self.upper_threshold_limit: Optional[float] = upper_threshold_limit

        self.chunker: Optional[Chunker] = chunker

    def fit(self, reference_data: pd.Series) -> Method:
        """Fits a Method on reference data.

        Parameters
        ----------
        reference_data: pd.DataFrame
            The reference data used for fitting a Method. Must have target data available.

        """
        self._fit(reference_data)

        return self

    def _fit(self, reference_data: pd.Series) -> Method:
        raise NotImplementedError(
            f"'{self.__class__.__name__}' is a subclass of Metric and it must implement the _fit method"
        )

    def calculate(self, data: pd.Series):
        """Calculates drift within data with respect to the reference data.

        Parameters
        ----------
        data: pd.DataFrame
            The data to compare to the reference data.
        """
        return self._calculate(data)

    def _calculate(self, data: pd.Series):
        raise NotImplementedError(
            f"'{self.__class__.__name__}' is a subclass of Metric and it must implement the _calculate method"
        )

    # This is currenlty required because not all Methods use the same data to evaluate alerts.
    # E.g. KS and Chi2 alerts are still based on p-values, hence each method needs to individually decide how
    # to evaluate alert conditions...
    # To be refactored / removed when custom thresholding kicks in (and p-values are no longer used)
    def alert(self, data: pd.Series):
        """Evaluates if an alert has occurred for this method on the current chunk data.

        Parameters
        ----------
        data: pd.DataFrame
            The data to evaluate for an alert.
        """
        return self._alert(data)

    def _alert(self, data: pd.Series):
        raise NotImplementedError(
            f"'{self.__class__.__name__}' is a subclass of Metric and it must implement the _alert method"
        )

    def __eq__(self, other):
        """Establishes equality by comparing all properties."""
        return (
            self.display_name == other.display_name
            and self.column_name == other.column_name
            and self.upper_threshold == other.upper_threshold
            and self.lower_threshold == other.lower_threshold
        )


class FeatureType(str, Enum):
    """An enumeration indicating if a Method is applicable to continuous data, categorical data or both."""

    CONTINUOUS = "continuous"
    CATEGORICAL = "categorical"


class MethodFactory:
    """A factory class that produces Method instances given a 'key' string and a 'feature_type' it supports."""

    registry: Dict[str, Dict[FeatureType, Method]] = {}

    @classmethod
    def _logger(cls) -> Logger:
        return logging.getLogger(__name__)

    @classmethod
    def create(cls, key: str, feature_type: FeatureType, **kwargs) -> Method:
        """Returns a Method instance for a given key and FeatureType.

        The value for the `key` is passed explicitly by the end user (provided within the `UnivariateDriftCalculator`
        initializer). The value for the FeatureType is provided implicitly by deducing it from the reference data upon
        fitting the `UnivariateDriftCalculator`.

        Any additional keyword arguments are passed along to the initializer of the Method.
        """
        if not isinstance(key, str):
            raise InvalidArgumentsException(f"cannot create method given a '{type(key)}'. Please provide a string.")

        if key not in cls.registry:
            raise InvalidArgumentsException(
                f"unknown method key '{key}' given. "
                "Should be one of ['kolmogorov_smirnov', 'jensen_shannon', 'wasserstein', 'chi2', "
                "'jensen_shannon', 'l_infinity', 'hellinger']."
            )

        if feature_type not in cls.registry[key]:
            raise InvalidArgumentsException(f"method {key} does not support {feature_type.value} features.")

        if kwargs is None:
            kwargs = {}

        method_class = cls.registry[key][feature_type]
        return method_class(**kwargs)  # type: ignore

    @classmethod
    def register(cls, key: str, feature_type: FeatureType) -> Callable:
        """A decorator used to register a specific Method implementation to the factory.

        Registering a Method requires a `key` string and a FeatureType.

        The `key` sets the string value to select a Method by, e.g. `chi2` to select the Chi2-contingency implementation
        when creating a `UnivariateDriftCalculator`.

        Some Methods will only be applicable to one FeatureType,
        e.g. Kolmogorov-Smirnov can only be used with continuous
        data, Chi2-contingency only with categorical data.
        Some support multiple types however, such as the Jensen-Shannon distance.
        These can be registered multiple times, once for each FeatureType they support. The value for `key` can be
        identical, the factory will use both the FeatureType and the `key` value to determine which class
        to instantiate.

        Examples
        --------
        >>> @MethodFactory.register(key='jensen_shannon', feature_type=FeatureType.CONTINUOUS)
        >>> @MethodFactory.register(key='jensen_shannon', feature_type=FeatureType.CATEGORICAL)
        >>> class JensenShannonDistance(Method):
        ...   pass
        """

        def inner_wrapper(wrapped_class: Method) -> Method:
            if key not in cls.registry:
                cls.registry[key] = {feature_type: wrapped_class}
            else:
                if feature_type not in cls.registry[key]:
                    cls.registry[key].update({feature_type: wrapped_class})
                else:
                    cls._logger().warning(f"re-registering Method for key='{key}' and feature_type='{feature_type}'")
                    cls.registry[key][feature_type] = wrapped_class

            return wrapped_class

        return inner_wrapper


@MethodFactory.register(key='jensen_shannon', feature_type=FeatureType.CONTINUOUS)
@MethodFactory.register(key='jensen_shannon', feature_type=FeatureType.CATEGORICAL)
class JensenShannonDistance(Method):
    """Calculates Jensen-Shannon distance.

    An alert will be raised if `distance > 0.1`.
    """

    def __init__(self, **kwargs) -> None:
        super().__init__(
            display_name='Jensen-Shannon distance',
            column_name='jensen_shannon',
            lower_threshold_limit=0,
            **kwargs,
        )
        self.upper_threshold = 0.1

        self._treat_as_type: str
        self._bins: np.ndarray
        self._reference_proba_in_bins: np.ndarray

    def _fit(self, reference_data: pd.Series):
        if _column_is_categorical(reference_data):
            treat_as_type = 'cat'
        else:
            n_unique_values = len(np.unique(reference_data))
            len_reference = len(reference_data)
            if n_unique_values > 50 or n_unique_values / len_reference > 0.1:
                treat_as_type = 'cont'
            else:
                treat_as_type = 'cat'

        if treat_as_type == 'cont':
            bins = np.histogram_bin_edges(reference_data, bins='doane')
            reference_proba_in_bins = np.histogram(reference_data, bins=bins)[0] / len_reference
            self._bins = bins
            self._reference_proba_in_bins = reference_proba_in_bins
        else:
            reference_unique, reference_counts = np.unique(reference_data, return_counts=True)
            reference_proba_per_unique = reference_counts / len(reference_data)
            self._bins = reference_unique
            self._reference_proba_in_bins = reference_proba_per_unique

        self._treat_as_type = treat_as_type

        return self

    def _calculate(self, data: pd.Series):
        reference_proba_in_bins = copy(self._reference_proba_in_bins)
        if self._treat_as_type == 'cont':
            len_data = len(data)
            data_proba_in_bins = np.histogram(data, bins=self._bins)[0] / len_data

        else:
            data_unique, data_counts = np.unique(data, return_counts=True)
            data_counts_dic = dict(zip(data_unique, data_counts))
            data_count_on_ref_bins = [data_counts_dic[key] if key in data_counts_dic else 0 for key in self._bins]
            data_proba_in_bins = np.array(data_count_on_ref_bins) / len(data)

        leftover = 1 - np.sum(data_proba_in_bins)
        if leftover > 0:
            data_proba_in_bins = np.append(data_proba_in_bins, leftover)
            reference_proba_in_bins = np.append(reference_proba_in_bins, 0)

        distance = jensenshannon(reference_proba_in_bins, data_proba_in_bins, base=2)
        self._p_value = None

        del reference_proba_in_bins

        return distance

    def _alert(self, data: pd.Series):
        value = self.calculate(data)
        return (self.lower_threshold is not None and value < self.lower_threshold) or (
            self.upper_threshold is not None and value > self.upper_threshold
        )


@MethodFactory.register(key='kolmogorov_smirnov', feature_type=FeatureType.CONTINUOUS)
class KolmogorovSmirnovStatistic(Method):
    """Calculates the Kolmogorov-Smirnov d-stat.

    An alert will be raised for a Chunk if `p_value < 0.05`.
    """

    def __init__(self, **kwargs) -> None:
        super().__init__(
            display_name='Kolmogorov-Smirnov statistic',
            column_name='kolmogorov_smirnov',
            upper_threshold_limit=1,
<<<<<<< HEAD
            lower_threshold=None,  # setting this to `None` so we don't plot the threshold (p-value based)
=======
>>>>>>> 779b8383
            **kwargs,
        )
        self._reference_data: Optional[pd.Series] = None
        self._p_value: Optional[float] = None

    def _fit(self, reference_data: pd.Series) -> Method:
        self._reference_data = reference_data
        return self

    def _calculate(self, data: pd.Series):
        if self._reference_data is None:
            raise NotFittedException(
                "tried to call 'calculate' on an unfitted method " f"{self.display_name}. Please run 'fit' first"
            )

        stat, p_value = ks_2samp(self._reference_data, data)
        self._p_value = p_value
        return stat

    def _alert(self, data: pd.Series):
        if self._p_value is None:
            _, self._p_value = ks_2samp(self._reference_data, data)

        alert = self._p_value < 0.05
        self._p_value = None  # just cleaning up state before running on new chunk data (optimization)

        return alert


@MethodFactory.register(key='chi2', feature_type=FeatureType.CATEGORICAL)
class Chi2Statistic(Method):
    """Calculates the Chi2-contingency statistic.

    An alert will be raised for a Chunk if `p_value < 0.05`.
    """

    def __init__(self, **kwargs) -> None:
        super().__init__(
            display_name='Chi2 statistic',
            column_name='chi2',
            upper_threshold_limit=1.0,
<<<<<<< HEAD
            lower_threshold=None,  # setting this to `None` so we don't plot the threshold (p-value based)
=======
>>>>>>> 779b8383
            **kwargs,
        )
        self._reference_data: Optional[pd.Series] = None
        self._p_value: Optional[float] = None

    def _fit(self, reference_data: pd.Series) -> Method:
        self._reference_data = reference_data
        return self

    def _calculate(self, data: pd.Series):
        if self._reference_data is None:
            raise NotFittedException(
                "tried to call 'calculate' on an unfitted method " f"{self.display_name}. Please run 'fit' first"
            )

        stat, p_value, _, _ = chi2_contingency(
            pd.concat(
                [self._reference_data.value_counts(), data.value_counts()],  # type: ignore
                axis=1,
            ).fillna(0)
        )
        self._p_value = p_value
        return stat

    def _alert(self, data: pd.Series):
        if self._p_value is None:
            _, self._p_value, _, _ = chi2_contingency(
                pd.concat(
                    [self._reference_data.value_counts(), data.value_counts()],  # type: ignore
                    axis=1,
                ).fillna(0)
            )

        alert = self._p_value < 0.05
        self._p_value = None
        return alert


@MethodFactory.register(key='l_infinity', feature_type=FeatureType.CATEGORICAL)
class LInfinityDistance(Method):
    """Calculates the L-Infinity Distance.

    An alert will be raised if `distance > 0.1`.
    """

    def __init__(self, **kwargs) -> None:
        super().__init__(
            display_name='L-Infinity distance',
            column_name='l_infinity',
            lower_threshold_limit=0,
            **kwargs,
        )

        self.upper_threshold = 0.1
        self._reference_proba: Optional[dict] = None

    def _fit(self, reference_data: pd.Series) -> Method:
        ref_labels = reference_data.unique()
        self._reference_proba = {label: (reference_data == label).sum() / len(reference_data) for label in ref_labels}
        return self

    def _calculate(self, data: pd.Series):
        if self._reference_proba is None:
            raise NotFittedException(
                "tried to call 'calculate' on an unfitted method " f"{self.display_name}. Please run 'fit' first"
            )

        data_labels = data.unique()
        data_ratios = {label: (data == label).sum() / len(data) for label in data_labels}

        union_labels = set(self._reference_proba.keys()) | set(data_labels)

        differences = {}
        for label in union_labels:
            differences[label] = np.abs(self._reference_proba.get(label, 0) - data_ratios.get(label, 0))

        return max(differences.values())

    def _alert(self, data: pd.Series):
        value = self._calculate(data)
        return (self.lower_threshold is not None and value < self.lower_threshold) or (
            self.upper_threshold is not None and value > self.upper_threshold
        )


@MethodFactory.register(key='wasserstein', feature_type=FeatureType.CONTINUOUS)
class WassersteinDistance(Method):
    """Calculates the Wasserstein Distance between two distributions.

    An alert will be raised for a Chunk if .
    """

    def __init__(self, **kwargs) -> None:
        super().__init__(
            display_name='Wasserstein distance',
            column_name='wasserstein',
            **kwargs,
        )

        self._reference_data: Optional[pd.Series] = None
        self._p_value: Optional[float] = None

    def _fit(self, reference_data: pd.Series) -> Method:
        self._reference_data = reference_data

        if self.chunker is None:
            self.upper_threshold = 1
        else:
            # TODO: review abstract class => chunker needs timestamp column
            # Hotfixing by removing/re-adding it
            chunker_timestamp_col = self.chunker.timestamp_column_name
            self.chunker.timestamp_column_name = None
            ref_chunk_distances = [
                self._calculate(
                    chunk.data.values.reshape(
                        -1,
                    )
                )
                for chunk in self.chunker.split(pd.DataFrame(reference_data))
            ]
            self.chunker.timestamp_column_name = chunker_timestamp_col
            self.upper_threshold = np.mean(ref_chunk_distances) + 3 * np.std(ref_chunk_distances)

        self.lower_threshold = 0

        return self

    def _calculate(self, data: pd.Series):
        if self._reference_data is None:
            raise NotFittedException(
                "tried to call 'calculate' on an unfitted method " f"{self.display_name}. Please run 'fit' first"
            )

        # reshape data to be a 1d array
        # data = data.values.reshape(-1,)

        distance = wasserstein_distance(self._reference_data, data)
        self._p_value = None

        return distance

    def _alert(self, data: pd.Series):
        value = self.calculate(data)
        alert = value < self.lower_threshold or value > self.upper_threshold

        return alert


@MethodFactory.register(key='hellinger', feature_type=FeatureType.CONTINUOUS)
class HellingerDistance(Method):
    """Calculates the Hellinger Distance between two distributions."""

    def __init__(self, **kwargs) -> None:
        super().__init__(
            display_name='Hellinger distance',
            column_name='hellinger',
            **kwargs,
        )

        self.upper_threshold = 0.1

        self._treat_as_type: str
        self._bins: np.ndarray
        self._reference_proba_in_bins: np.ndarray

    def _fit(self, reference_data: pd.Series):
        if _column_is_categorical(reference_data):
            treat_as_type = 'cat'
        else:
            n_unique_values = len(np.unique(reference_data))
            len_reference = len(reference_data)
            if n_unique_values > 50 or n_unique_values / len_reference > 0.1:
                treat_as_type = 'cont'
            else:
                treat_as_type = 'cat'

        if treat_as_type == 'cont':
            bins = np.histogram_bin_edges(reference_data, bins='doane')
            reference_proba_in_bins = np.histogram(reference_data, bins=bins)[0] / len_reference
            self._bins = bins
            self._reference_proba_in_bins = reference_proba_in_bins
        else:
            reference_unique, reference_counts = np.unique(reference_data, return_counts=True)
            reference_proba_per_unique = reference_counts / len(reference_data)
            self._bins = reference_unique
            self._reference_proba_in_bins = reference_proba_per_unique

        self._treat_as_type = treat_as_type

        return self

    def _calculate(self, data: pd.Series):
        reference_proba_in_bins = copy(self._reference_proba_in_bins)
        if self._treat_as_type == 'cont':
            len_data = len(data)
            data_proba_in_bins = np.histogram(data, bins=self._bins)[0] / len_data

        else:
            data_unique, data_counts = np.unique(data, return_counts=True)
            data_counts_dic = dict(zip(data_unique, data_counts))
            data_count_on_ref_bins = [data_counts_dic[key] if key in data_counts_dic else 0 for key in self._bins]
            data_proba_in_bins = np.array(data_count_on_ref_bins) / len(data)

        leftover = 1 - np.sum(data_proba_in_bins)
        if leftover > 0:
            data_proba_in_bins = np.append(data_proba_in_bins, leftover)
            reference_proba_in_bins = np.append(reference_proba_in_bins, 0)

        distance = np.sqrt(np.sum((np.sqrt(reference_proba_in_bins) - np.sqrt(data_proba_in_bins)) ** 2)) / np.sqrt(2)
        self._p_value = None

        del reference_proba_in_bins

        return distance

    def _alert(self, data: pd.Series):
        value = self.calculate(data)
        return (self.lower_threshold is not None and value < self.lower_threshold) or (
            self.upper_threshold is not None and value > self.upper_threshold
        )<|MERGE_RESOLUTION|>--- conflicted
+++ resolved
@@ -294,10 +294,7 @@
             display_name='Kolmogorov-Smirnov statistic',
             column_name='kolmogorov_smirnov',
             upper_threshold_limit=1,
-<<<<<<< HEAD
             lower_threshold=None,  # setting this to `None` so we don't plot the threshold (p-value based)
-=======
->>>>>>> 779b8383
             **kwargs,
         )
         self._reference_data: Optional[pd.Series] = None
@@ -339,10 +336,7 @@
             display_name='Chi2 statistic',
             column_name='chi2',
             upper_threshold_limit=1.0,
-<<<<<<< HEAD
             lower_threshold=None,  # setting this to `None` so we don't plot the threshold (p-value based)
-=======
->>>>>>> 779b8383
             **kwargs,
         )
         self._reference_data: Optional[pd.Series] = None

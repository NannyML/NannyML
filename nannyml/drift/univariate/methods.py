#  Author:   Niels Nuyttens  <niels@nannyml.com>
#
#  License: Apache Software License 2.0
from __future__ import annotations

import abc
import logging
from enum import Enum
from logging import Logger
<<<<<<< HEAD
from typing import Callable, Dict, Optional, Tuple
from copy import copy
=======
from typing import Callable, Dict, Optional
>>>>>>> b4a2fd55

import numpy as np
import pandas as pd
from scipy.stats import chi2_contingency, ks_2samp
from scipy.spatial.distance import jensenshannon

from nannyml.exceptions import InvalidArgumentsException, NotFittedException
from nannyml.base import  _column_is_categorical

class Method(abc.ABC):
    """A performance metric used to calculate realized model performance."""

    def __init__(
        self,
        display_name: str,
        column_name: str,
        upper_threshold: float = None,
        lower_threshold: float = None,
        upper_threshold_limit: float = None,
        lower_threshold_limit: float = None,
    ):
        """Creates a new Metric instance.

        Parameters
        ----------
        display_name : str
            The name of the metric. Used to display in plots. If not given this name will be derived from the
            ``calculation_function``.
        column_name: str
            The name used to indicate the metric in columns of a DataFrame.
        upper_threshold_limit : float, default=None
            An optional upper threshold for the performance metric.
        lower_threshold_limit : float, default=None
            An optional lower threshold for the performance metric.
        """
        self.display_name = display_name
        self.column_name = column_name

        self.upper_threshold: Optional[float] = upper_threshold
        self.lower_threshold: Optional[float] = lower_threshold
        self.lower_threshold_limit: Optional[float] = lower_threshold_limit
        self.upper_threshold_limit: Optional[float] = upper_threshold_limit

    def fit(self, reference_data: pd.Series) -> Method:
        """Fits a Metric on reference data.

        Parameters
        ----------
        reference_data: pd.DataFrame
            The reference data used for fitting a Method. Must have target data available.

        """
        self._fit(reference_data)

        return self

    def _fit(self, reference_data: pd.Series) -> Method:
        raise NotImplementedError(
            f"'{self.__class__.__name__}' is a subclass of Metric and it must implement the _fit method"
        )

    def calculate(self, data: pd.Series):
        """Calculates performance metrics on data.

        Parameters
        ----------
        data: pd.DataFrame
            The data to run the predefined methods on.
        """
        return self._calculate(data)

    def _calculate(self, data: pd.Series):
        raise NotImplementedError(
            f"'{self.__class__.__name__}' is a subclass of Metric and it must implement the _calculate method"
        )

    # This is currenlty required because not all Methods use the same data to evaluate alerts.
    # E.g. KS and Chi2 alerts are still based on p-values, hence each method needs to individually decide how
    # to evaluate alert conditions...
    # To be refactored / removed when custom thresholding kicks in (and p-values are no longer used)
    def alert(self, data: pd.Series):
        """Evaluates if an alert has occurred for this method on the current chunk data.

        Parameters
        ----------
        data: pd.DataFrame
            The data to evaluate for an alert.
        """
        return self._alert(data)

    def _alert(self, data: pd.Series):
        raise NotImplementedError(
            f"'{self.__class__.__name__}' is a subclass of Metric and it must implement the _alert method"
        )

    def __eq__(self, other):
        """Establishes equality by comparing all properties."""
        return (
            self.display_name == other.display_name
            and self.column_name == other.column_name
            and self.upper_threshold == other.upper_threshold
            and self.lower_threshold == other.lower_threshold
        )


class FeatureType(str, Enum):
    CONTINUOUS = "continuous"
    CATEGORICAL = "categorical"


class MethodFactory:
    """A factory class that produces Method instances given a 'key' string and a 'feature_type' it supports."""

    registry: Dict[str, Dict[FeatureType, Method]] = {}

    @classmethod
    def _logger(cls) -> Logger:
        return logging.getLogger(__name__)

    @classmethod
    def create(cls, key: str, feature_type: FeatureType, **kwargs) -> Method:
        """Returns a Metric instance for a given key."""
        if not isinstance(key, str):
            raise InvalidArgumentsException(f"cannot create method given a '{type(key)}'. Please provide a string.")

        if key not in cls.registry:
            raise InvalidArgumentsException(
                f"unknown method key '{key}' given. " "Should be one of ['jensen_shannon']."
            )

        if feature_type not in cls.registry[key]:
            raise InvalidArgumentsException(f"method {key} does not support {feature_type.value} features.")

        if kwargs is None:
            kwargs = {}

        method_class = cls.registry[key][feature_type]
        return method_class(**kwargs)  # type: ignore

    @classmethod
    def register(cls, key: str, feature_type: FeatureType) -> Callable:
        def inner_wrapper(wrapped_class: Method) -> Method:
            if key not in cls.registry:
                cls.registry[key] = {feature_type: wrapped_class}
            else:
                if feature_type not in cls.registry[key]:
                    cls.registry[key].update({feature_type: wrapped_class})
                else:
                    cls._logger().warning(f"re-registering Method for key='{key}' and feature_type='{feature_type}'")
                    cls.registry[key][feature_type] = wrapped_class

            return wrapped_class

        return inner_wrapper


@MethodFactory.register(key='jensen_shannon', feature_type=FeatureType.CONTINUOUS)
@MethodFactory.register(key='jensen_shannon', feature_type=FeatureType.CATEGORICAL)
class JensenShannonDistance(Method):
    """Calculates Jensen-Shannon distance."""

    def __init__(self):
        super().__init__(
            display_name='Jensen-Shannon distance',
            column_name='jensen_shannon',
            lower_threshold_limit=0,
        )
        self.upper_threshold = 0.1

        self._treat_as_type: Optional[str] = None
        self._bins: Optional[np.ndarray] = None
        self._reference_proba_in_bins: Optional[np.ndarray] = None

    def _fit(self, reference_data: pd.Series):
        if _column_is_categorical(reference_data):
            treat_as_type = 'cat'
        else:
            n_unique_values = len(np.unique(reference_data))
            len_reference = len(reference_data)
            if n_unique_values > 50 or n_unique_values/len_reference > 0.1:
                treat_as_type = 'cont'
            else:
                treat_as_type = 'cat'

        if treat_as_type == 'cont':
            bins = np.histogram_bin_edges(reference_data, bins='doane')
            reference_proba_in_bins = np.histogram(reference_data, bins=bins)[0] / len_reference
            self._bins = bins
            self._reference_proba_in_bins = reference_proba_in_bins
        else:
            reference_unique, reference_counts = np.unique(reference_data, return_counts=True)
            reference_proba_per_unique = reference_counts/len(reference_data)
            self._bins = reference_unique
            self._reference_proba_in_bins = reference_proba_per_unique


        self._treat_as_type = treat_as_type

        return self

    def _calculate(self, data: pd.Series):
        reference_proba_in_bins = copy(self._reference_proba_in_bins)
        if self._treat_as_type == 'cont':
            len_data = len(data)
            data_proba_in_bins = np.histogram(data, bins=self._bins)[0] / len_data

        else:
            data_unique, data_counts = np.unique(data, return_counts=True)
            data_counts_dic = dict(zip(data_unique, data_counts))
            data_count_on_ref_bins = [
                data_counts_dic[key] if key in data_counts_dic else 0
                for key in self._bins]
            data_proba_in_bins = np.array(data_count_on_ref_bins) / len(data)

        leftover = 1 - np.sum(data_proba_in_bins)
        if leftover > 0:
            data_proba_in_bins = np.append(data_proba_in_bins, leftover)
            reference_proba_in_bins = np.append(reference_proba_in_bins, 0)

        distance = jensenshannon(reference_proba_in_bins, data_proba_in_bins)
        self._p_value = None

        del reference_proba_in_bins

        return distance


    def _alert(self, data: pd.Series):
        value = self.calculate(data)
        return (self.lower_threshold is not None and value < self.lower_threshold) or (
            self.upper_threshold is not None and value > self.upper_threshold
        )


@MethodFactory.register(key='kolmogorov_smirnov', feature_type=FeatureType.CONTINUOUS)
class KolmogorovSmirnovStatistic(Method):
    def __init__(self):
        super().__init__(
            display_name='Kolmogorov-Smirnov statistic',
            column_name='kolmogorov_smirnov',
            upper_threshold_limit=1,
            lower_threshold=0.05,
        )
        self._reference_data: Optional[pd.Series] = None
        self._p_value: Optional[float] = None

    def _fit(self, reference_data: pd.Series) -> Method:
        self._reference_data = reference_data
        return self

    def _calculate(self, data: pd.Series):
        if self._reference_data is None:
            raise NotFittedException(
                "tried to call 'calculate' on an unfitted method " f"{self.display_name}. Please run 'fit' first"
            )

        stat, p_value = ks_2samp(self._reference_data, data)
        self._p_value = p_value
        return stat

    def _alert(self, data: pd.Series):
        if self._p_value is None:
            _, self._p_value = ks_2samp(self._reference_data, data)

        alert = self.lower_threshold and self._p_value < self.lower_threshold
        self._p_value = None  # just cleaning up state before running on new chunk data (optimization)

        return alert


@MethodFactory.register(key='chi2', feature_type=FeatureType.CATEGORICAL)
class Chi2Statistic(Method):
    def __init__(self):
        super().__init__(
            display_name='Chi2',
            column_name='chi2',
            upper_threshold_limit=1.0,
            lower_threshold=0.05,
        )
        self._reference_data: Optional[pd.Series] = None
        self._p_value: Optional[float] = None

    def _fit(self, reference_data: pd.Series) -> Method:
        self._reference_data = reference_data
        return self

    def _calculate(self, data: pd.Series):
        if self._reference_data is None:
            raise NotFittedException(
                "tried to call 'calculate' on an unfitted method " f"{self.display_name}. Please run 'fit' first"
            )

        stat, p_value, _, _ = chi2_contingency(
            pd.concat(
                [self._reference_data.value_counts(), data.value_counts()],  # type: ignore
                axis=1,
            ).fillna(0)
        )
        self._p_value = p_value
        return stat

    def _alert(self, data: pd.Series):
        if self._p_value is None:
            _, self._p_value, _, _ = chi2_contingency(
                pd.concat(
                    [self._reference_data.value_counts(), data.value_counts()],  # type: ignore
                    axis=1,
                ).fillna(0)
            )

        alert = self.lower_threshold and self._p_value < self.lower_threshold
        self._p_value = None
        return alert<|MERGE_RESOLUTION|>--- conflicted
+++ resolved
@@ -7,12 +7,8 @@
 import logging
 from enum import Enum
 from logging import Logger
-<<<<<<< HEAD
-from typing import Callable, Dict, Optional, Tuple
 from copy import copy
-=======
 from typing import Callable, Dict, Optional
->>>>>>> b4a2fd55
 
 import numpy as np
 import pandas as pd
@@ -20,7 +16,8 @@
 from scipy.spatial.distance import jensenshannon
 
 from nannyml.exceptions import InvalidArgumentsException, NotFittedException
-from nannyml.base import  _column_is_categorical
+from nannyml.base import _column_is_categorical
+
 
 class Method(abc.ABC):
     """A performance metric used to calculate realized model performance."""
@@ -208,7 +205,6 @@
             self._bins = reference_unique
             self._reference_proba_in_bins = reference_proba_per_unique
 
-
         self._treat_as_type = treat_as_type
 
         return self
@@ -238,7 +234,6 @@
         del reference_proba_in_bins
 
         return distance
-
 
     def _alert(self, data: pd.Series):
         value = self.calculate(data)

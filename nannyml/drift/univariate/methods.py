#  Author:   Niels Nuyttens  <niels@nannyml.com>
#
#  License: Apache Software License 2.0
from __future__ import annotations

import abc
import logging
from copy import copy
from enum import Enum
from logging import Logger
<<<<<<< HEAD
from typing import Any, Callable, Dict, Optional
=======
from typing import Callable, Dict, Optional, Type
>>>>>>> b1ebefb2

import numpy as np
import pandas as pd
from scipy.spatial.distance import jensenshannon
from scipy.stats import chi2_contingency, ks_2samp, kstwo, wasserstein_distance

from nannyml.base import _column_is_categorical, _remove_missing_data
from nannyml.chunk import Chunker
from nannyml.exceptions import InvalidArgumentsException, NotFittedException


class Method(abc.ABC):
    """A method to express the amount of drift between two distributions."""

    def __init__(
        self,
        display_name: str,
        column_name: str,
        chunker: Optional[Chunker] = None,
        computation_params: Optional[Dict[str, Any]] = None,
        upper_threshold: Optional[float] = None,
        lower_threshold: Optional[float] = None,
        upper_threshold_limit: Optional[float] = None,
        lower_threshold_limit: Optional[float] = None,
    ):
        """Creates a new Metric instance.

        Parameters
        ----------
        display_name : str
            The name of the metric. Used to display in plots. If not given this name will be derived from the
            ``calculation_function``.
        column_name: str
            The name used to indicate the metric in columns of a DataFrame.
        upper_threshold_limit : float, default=None
            An optional upper threshold for the performance metric.
        lower_threshold_limit : float, default=None
            An optional lower threshold for the performance metric.
        """
        self.display_name = display_name
        self.column_name = column_name

        self.upper_threshold: Optional[float] = upper_threshold
        self.lower_threshold: Optional[float] = lower_threshold
        self.lower_threshold_limit: Optional[float] = lower_threshold_limit
        self.upper_threshold_limit: Optional[float] = upper_threshold_limit
        self.chunker: Optional[Chunker] = chunker

    def fit(self, reference_data: pd.Series, timestamps: Optional[pd.Series] = None) -> Method:
        """Fits a Method on reference data.

        Parameters
        ----------
        reference_data: pd.DataFrame
            The reference data used for fitting a Method. Must have target data available.
        timestamps: Optional[pd.Series], default=None
            A series containing the reference data Timestamps

        """
        self._fit(reference_data, timestamps)

        return self

    def _fit(self, reference_data: pd.Series, timestamps: Optional[pd.Series] = None) -> Method:
        raise NotImplementedError(
            f"'{self.__class__.__name__}' is a subclass of Metric and it must implement the _fit method"
        )

    def calculate(self, data: pd.Series):
        """Calculates drift within data with respect to the reference data.

        Parameters
        ----------
        data: pd.DataFrame
            The data to compare to the reference data.
        """
        return self._calculate(data)

    def _calculate(self, data: pd.Series):
        raise NotImplementedError(
            f"'{self.__class__.__name__}' is a subclass of Metric and it must implement the _calculate method"
        )

    # This is currenlty required because not all Methods use the same data to evaluate alerts.
    # E.g. KS and Chi2 alerts are still based on p-values, hence each method needs to individually decide how
    # to evaluate alert conditions...
    # To be refactored / removed when custom thresholding kicks in (and p-values are no longer used)
    def alert(self, data: pd.Series):
        """Evaluates if an alert has occurred for this method on the current chunk data.

        Parameters
        ----------
        data: pd.DataFrame
            The data to evaluate for an alert.
        """
        return self._alert(data)

    def _alert(self, data: pd.Series):
        raise NotImplementedError(
            f"'{self.__class__.__name__}' is a subclass of Metric and it must implement the _alert method"
        )

    def __eq__(self, other):
        """Establishes equality by comparing all properties."""
        return (
            self.display_name == other.display_name
            and self.column_name == other.column_name
            and self.upper_threshold == other.upper_threshold
            and self.lower_threshold == other.lower_threshold
        )


class FeatureType(str, Enum):
    """An enumeration indicating if a Method is applicable to continuous data, categorical data or both."""

    CONTINUOUS = "continuous"
    CATEGORICAL = "categorical"


class MethodFactory:
    """A factory class that produces Method instances given a 'key' string and a 'feature_type' it supports."""

    registry: Dict[str, Dict[FeatureType, Type[Method]]] = {}

    @classmethod
    def _logger(cls) -> Logger:
        return logging.getLogger(__name__)

    @classmethod
    def create(cls, key: str, feature_type: FeatureType, **kwargs) -> Method:
        """Returns a Method instance for a given key and FeatureType.

        The value for the `key` is passed explicitly by the end user (provided within the `UnivariateDriftCalculator`
        initializer). The value for the FeatureType is provided implicitly by deducing it from the reference data upon
        fitting the `UnivariateDriftCalculator`.

        Any additional keyword arguments are passed along to the initializer of the Method.
        """
        if not isinstance(key, str):
            raise InvalidArgumentsException(f"cannot create method given a '{type(key)}'. Please provide a string.")

        if key not in cls.registry:
            raise InvalidArgumentsException(
                f"unknown method key '{key}' given. "
                "Should be one of ['kolmogorov_smirnov', 'jensen_shannon', 'wasserstein', 'chi2', "
                "'jensen_shannon', 'l_infinity', 'hellinger']."
            )

        if feature_type not in cls.registry[key]:
            raise InvalidArgumentsException(f"method {key} does not support {feature_type.value} features.")

        if kwargs is None:
            kwargs = {}

        method_class = cls.registry[key][feature_type]
        return method_class(**kwargs)

    @classmethod
    def register(cls, key: str, feature_type: FeatureType) -> Callable:
        """A decorator used to register a specific Method implementation to the factory.

        Registering a Method requires a `key` string and a FeatureType.

        The `key` sets the string value to select a Method by, e.g. `chi2` to select the Chi2-contingency implementation
        when creating a `UnivariateDriftCalculator`.

        Some Methods will only be applicable to one FeatureType,
        e.g. Kolmogorov-Smirnov can only be used with continuous
        data, Chi2-contingency only with categorical data.
        Some support multiple types however, such as the Jensen-Shannon distance.
        These can be registered multiple times, once for each FeatureType they support. The value for `key` can be
        identical, the factory will use both the FeatureType and the `key` value to determine which class
        to instantiate.

        Examples
        --------
        >>> @MethodFactory.register(key='jensen_shannon', feature_type=FeatureType.CONTINUOUS)
        >>> @MethodFactory.register(key='jensen_shannon', feature_type=FeatureType.CATEGORICAL)
        >>> class JensenShannonDistance(Method):
        ...   pass
        """

        def inner_wrapper(wrapped_class: Type[Method]) -> Type[Method]:
            if key not in cls.registry:
                cls.registry[key] = {feature_type: wrapped_class}
            else:
                if feature_type not in cls.registry[key]:
                    cls.registry[key].update({feature_type: wrapped_class})
                else:
                    cls._logger().warning(f"re-registering Method for key='{key}' and feature_type='{feature_type}'")
                    cls.registry[key][feature_type] = wrapped_class

            return wrapped_class

        return inner_wrapper


@MethodFactory.register(key='jensen_shannon', feature_type=FeatureType.CONTINUOUS)
@MethodFactory.register(key='jensen_shannon', feature_type=FeatureType.CATEGORICAL)
class JensenShannonDistance(Method):
    """Calculates Jensen-Shannon distance.

    An alert will be raised if `distance > 0.1`.
    """

    def __init__(self, **kwargs) -> None:
        super().__init__(
            display_name='Jensen-Shannon distance',
            column_name='jensen_shannon',
            lower_threshold_limit=0,
            **kwargs,
        )
        self.upper_threshold = 0.1

        self._treat_as_type: str
        self._bins: np.ndarray
        self._reference_proba_in_bins: np.ndarray

    def _fit(self, reference_data: pd.Series, timestamps: Optional[pd.Series] = None):
        if _column_is_categorical(reference_data):
            treat_as_type = 'cat'
        else:
            n_unique_values = len(np.unique(reference_data))
            len_reference = len(reference_data)
            if n_unique_values > 50 or n_unique_values / len_reference > 0.1:
                treat_as_type = 'cont'
            else:
                treat_as_type = 'cat'

        if treat_as_type == 'cont':
            bins = np.histogram_bin_edges(reference_data, bins='doane')
            reference_proba_in_bins = np.histogram(reference_data, bins=bins)[0] / len_reference
            self._bins = bins
            self._reference_proba_in_bins = reference_proba_in_bins
        else:
            reference_unique, reference_counts = np.unique(reference_data, return_counts=True)
            reference_proba_per_unique = reference_counts / len(reference_data)
            self._bins = reference_unique
            self._reference_proba_in_bins = reference_proba_per_unique

        self._treat_as_type = treat_as_type

        return self

    def _calculate(self, data: pd.Series):
        reference_proba_in_bins = copy(self._reference_proba_in_bins)
        if self._treat_as_type == 'cont':
            len_data = len(data)
            data_proba_in_bins = np.histogram(data, bins=self._bins)[0] / len_data

        else:
            data_unique, data_counts = np.unique(data, return_counts=True)
            data_counts_dic = dict(zip(data_unique, data_counts))
            data_count_on_ref_bins = [data_counts_dic[key] if key in data_counts_dic else 0 for key in self._bins]
            data_proba_in_bins = np.array(data_count_on_ref_bins) / len(data)

        leftover = 1 - np.sum(data_proba_in_bins)
        if leftover > 0:
            data_proba_in_bins = np.append(data_proba_in_bins, leftover)
            reference_proba_in_bins = np.append(reference_proba_in_bins, 0)

        distance = jensenshannon(reference_proba_in_bins, data_proba_in_bins, base=2)
        self._p_value = None

        del reference_proba_in_bins

        return distance

    def _alert(self, data: pd.Series):
        value = self.calculate(data)
        return (self.lower_threshold is not None and value < self.lower_threshold) or (
            self.upper_threshold is not None and value > self.upper_threshold
        )


@MethodFactory.register(key='kolmogorov_smirnov', feature_type=FeatureType.CONTINUOUS)
class KolmogorovSmirnovStatistic(Method):
    """Calculates the Kolmogorov-Smirnov d-stat.

    An alert will be raised for a Chunk if `p_value < 0.05`.
    """

    def __init__(self, **kwargs) -> None:
        super().__init__(
            display_name='Kolmogorov-Smirnov statistic',
            column_name='kolmogorov_smirnov',
            upper_threshold_limit=1,
            lower_threshold=None,
            **kwargs,  # setting this to `None` so we don't plot the threshold (p-value based)
        )
        self._reference_data: Optional[pd.Series] = None
        self._p_value: Optional[float] = None
        self._reference_size: float
        self._qts: np.ndarray
        self._ref_rel_freqs: Optional[np.ndarray] = None
        self._fitted = False
        if (not kwargs) or not (kwargs['computation_params']) or (self.column_name not in kwargs['computation_params']):
            self.calculation_method = 'auto'
            self.n_bins = 10_000
        else:
            self.calculation_method = kwargs['computation_params'].get('calculation_method', 'auto')
            self.n_bins = kwargs['computation_params'].get('n_bins', 10_000)

<<<<<<< HEAD
    def _fit(self, reference_data: pd.Series, timestamps: Optional[pd.Series] = None) -> Method:
=======
    def _fit(
        self, reference_data: pd.Series, timestamps: Optional[pd.Series] = None, bins: Optional[int] = None
    ) -> Method:
        reference_data = _remove_missing_data(reference_data)
>>>>>>> b1ebefb2
        if (self.calculation_method == 'auto' and len(reference_data) < 10_000) or self.calculation_method == 'exact':
            self._reference_data = reference_data
        else:
            quantile_range = np.linspace(np.min(reference_data), np.max(reference_data), self.n_bins + 1)
            # quantile_edges = np.quantile(reference_data, quantile_range)
            reference_proba_in_qts, self._qts = np.histogram(reference_data, quantile_range)
            ref_rel_freqs = reference_proba_in_qts / len(reference_data)
            self._ref_rel_freqs = np.cumsum(ref_rel_freqs)
        self._reference_size = len(reference_data)
        self._fitted = True
        return self

    def _calculate(self, data: pd.Series):
        data = _remove_missing_data(data)
        if not self._fitted:
            raise NotFittedException(
                "tried to call 'calculate' on an unfitted method " f"{self.display_name}. Please run 'fit' first"
            )
        if (
            self.calculation_method == 'auto' and self._reference_size >= 10_000
        ) or self.calculation_method == 'estimated':
            m, n = sorted([float(self._reference_size), float(len(data))], reverse=True)
            en = m * n / (m + n)
            chunk_proba_in_qts, _ = np.histogram(data, self._qts)
            chunk_rel_freqs = chunk_proba_in_qts / len(data)
            rel_freq_lower_than_edges = len(data[data < self._qts[0]]) / len(data)
            chunk_rel_freqs = rel_freq_lower_than_edges + np.cumsum(chunk_rel_freqs)
            stat = np.max(abs(self._ref_rel_freqs - chunk_rel_freqs))
            prob = kstwo.sf(stat, np.round(en))
            self._p_value = np.clip(prob, 0, 1)
        else:
            stat, self._p_value = ks_2samp(self._reference_data, data)

        return stat

    def _alert(self, data: pd.Series):
        if self._p_value is None:
            _, self._p_value = ks_2samp(self._reference_data, data)

        alert = self._p_value < 0.05
        self._p_value = None  # just cleaning up state before running on new chunk data (optimization)

        return alert


@MethodFactory.register(key='chi2', feature_type=FeatureType.CATEGORICAL)
class Chi2Statistic(Method):
    """Calculates the Chi2-contingency statistic.

    An alert will be raised for a Chunk if `p_value < 0.05`.
    """

    def __init__(self, **kwargs) -> None:
        super().__init__(
            display_name='Chi2 statistic',
            column_name='chi2',
            upper_threshold_limit=1.0,
            lower_threshold=None,  # setting this to `None` so we don't plot the threshold (p-value based)
            **kwargs,
        )
        self._reference_data_vcs: pd.Series
        self._p_value: Optional[float] = None
        self._fitted = False

    def _fit(self, reference_data: pd.Series, timestamps: Optional[pd.Series] = None) -> Method:
        reference_data = _remove_missing_data(reference_data)
        self._reference_data_vcs = reference_data.value_counts()
        self._fitted = True
        return self

    def _calculate(self, data: pd.Series):
        data = _remove_missing_data(data)
        if not self._fitted:
            raise NotFittedException(
                "tried to call 'calculate' on an unfitted method " f"{self.display_name}. Please run 'fit' first"
            )

        stat, self._p_value = self._calc_chi2(data)
        return stat

    def _alert(self, data: pd.Series):
        if self._p_value is None:
            _, self._p_value = self._calc_chi2(data)

        alert = self._p_value < 0.05
        self._p_value = None
        return alert

    def _calc_chi2(self, data: pd.Series):
        stat, p_value, _, _ = chi2_contingency(
            pd.concat(
                [self._reference_data_vcs, data.value_counts()],
                axis=1,
            ).fillna(0)
        )
        return stat, p_value


@MethodFactory.register(key='l_infinity', feature_type=FeatureType.CATEGORICAL)
class LInfinityDistance(Method):
    """Calculates the L-Infinity Distance.

    An alert will be raised if `distance > 0.1`.
    """

    def __init__(self, **kwargs) -> None:
        super().__init__(
            display_name='L-Infinity distance',
            column_name='l_infinity',
            lower_threshold_limit=0,
            **kwargs,
        )

        self.upper_threshold = 0.1
        self._reference_proba: Optional[dict] = None

    def _fit(self, reference_data: pd.Series, timestamps: Optional[pd.Series] = None) -> Method:
        reference_data = _remove_missing_data(reference_data)
        ref_labels = reference_data.unique()
        self._reference_proba = {label: (reference_data == label).sum() / len(reference_data) for label in ref_labels}
        return self

    def _calculate(self, data: pd.Series):
        if self._reference_proba is None:
            raise NotFittedException(
                "tried to call 'calculate' on an unfitted method " f"{self.display_name}. Please run 'fit' first"
            )
        data = _remove_missing_data(data)
        data_labels = data.unique()
        data_ratios = {label: (data == label).sum() / len(data) for label in data_labels}

        union_labels = set(self._reference_proba.keys()) | set(data_labels)

        differences = {}
        for label in union_labels:
            differences[label] = np.abs(self._reference_proba.get(label, 0) - data_ratios.get(label, 0))

        return max(differences.values())

    def _alert(self, data: pd.Series):
        value = self._calculate(data)
        return (self.lower_threshold is not None and value < self.lower_threshold) or (
            self.upper_threshold is not None and value > self.upper_threshold
        )


@MethodFactory.register(key='wasserstein', feature_type=FeatureType.CONTINUOUS)
class WassersteinDistance(Method):
    """Calculates the Wasserstein Distance between two distributions.

    An alert will be raised for a Chunk if .
    """

    def __init__(self, **kwargs) -> None:
        super().__init__(
            display_name='Wasserstein distance',
            column_name='wasserstein',
            **kwargs,
        )

        self._reference_data: Optional[pd.Series] = None
        self._p_value: Optional[float] = None
        self._reference_size: float
        self._bin_width: float
        self._bin_edges: np.ndarray
        self._ref_rel_freqs: Optional[np.ndarray] = None
        self._fitted = False
        if (not kwargs) or not (kwargs['computation_params']) or (self.column_name not in kwargs['computation_params']):
            self.calculation_method = 'auto'
            self.n_bins = 10_000
        else:
            self.calculation_method = kwargs['computation_params'].get('calculation_method', 'auto')
            self.n_bins = kwargs['computation_params'].get('n_bins', 10_000)

<<<<<<< HEAD
    def _fit(self, reference_data: pd.Series, timestamps: Optional[pd.Series] = None) -> Method:
=======
    def _fit(
        self, reference_data: pd.Series, timestamps: Optional[pd.Series] = None, bins: Optional[int] = None
    ) -> Method:
        reference_data = _remove_missing_data(reference_data)
>>>>>>> b1ebefb2
        if (self.calculation_method == 'auto' and len(reference_data) < 10_000) or self.calculation_method == 'exact':
            self._reference_data = reference_data
        else:
            reference_proba_in_bins, self._bin_edges = np.histogram(reference_data, bins=self.n_bins)
            self._ref_rel_freqs = reference_proba_in_bins / len(reference_data)
            self._bin_width = self._bin_edges[1] - self._bin_edges[0]

        self._fitted = True
        self.lower_threshold = 0
        self._reference_size = len(reference_data)

        if self.chunker is None:
            self.upper_threshold = 1
        else:
            # when a timestamp column is known we have to include it for chunking
            if timestamps is not None:
                data = pd.concat([reference_data, timestamps], axis=1)
            else:
                data = reference_data.to_frame()

            ref_chunk_distances = [
                self._calculate(chunk.data[reference_data.name].values.reshape(-1))
                for chunk in self.chunker.split(data)
            ]
            self.upper_threshold = np.mean(ref_chunk_distances) + 3 * np.std(ref_chunk_distances)

        return self

    def _calculate(self, data: pd.Series):
        if not self._fitted:
            raise NotFittedException(
                "tried to call 'calculate' on an unfitted method " f"{self.display_name}. Please run 'fit' first"
            )
        data = _remove_missing_data(data)
        if (
            self.calculation_method == 'auto' and self._reference_size >= 10_000
        ) or self.calculation_method == 'estimated':
            min_chunk = np.min(data)

            if min_chunk < self._bin_edges[0]:
                extra_bins_left = (min_chunk - self._bin_edges[0]) / self._bin_width
                extra_bins_left = np.ceil(extra_bins_left)
            else:
                extra_bins_left = 0

            max_chunk = np.max(data)

            if max_chunk > self._bin_edges[-1]:
                extra_bins_right = (max_chunk - self._bin_edges[-1]) / self._bin_width
                extra_bins_right = np.ceil(extra_bins_right)
            else:
                extra_bins_right = 0

            left_edges_to_prepand = np.arange(
                min_chunk - self._bin_width, self._bin_edges[0] - self._bin_width, self._bin_width
            )
            right_edges_to_append = np.arange(
                self._bin_edges[-1] + self._bin_width, max_chunk + self._bin_width, self._bin_width
            )

            updated_edges = np.concatenate([left_edges_to_prepand, self._bin_edges, right_edges_to_append])
            updated_ref_binned_pdf = np.concatenate(
                [np.zeros(len(left_edges_to_prepand)), self._ref_rel_freqs, np.zeros(len(right_edges_to_append))]
            )

            chunk_histogram, _ = np.histogram(data, bins=updated_edges)

            chunk_binned_pdf = chunk_histogram / len(data)

            ref_binned_cdf = np.cumsum(updated_ref_binned_pdf)
            chunk_binned_cdf = np.cumsum(chunk_binned_pdf)

            distance = np.sum(np.abs(ref_binned_cdf - chunk_binned_cdf) * self._bin_width)
            self._p_value = None
        else:
            distance = wasserstein_distance(self._reference_data, data)
            self._p_value = None

        return distance

    def _alert(self, data: pd.Series):
        value = self.calculate(data)
        alert = value < self.lower_threshold or value > self.upper_threshold

        return alert


@MethodFactory.register(key='hellinger', feature_type=FeatureType.CONTINUOUS)
@MethodFactory.register(key='hellinger', feature_type=FeatureType.CATEGORICAL)
class HellingerDistance(Method):
    """Calculates the Hellinger Distance between two distributions."""

    def __init__(self, **kwargs) -> None:
        super().__init__(
            display_name='Hellinger distance',
            column_name='hellinger',
            **kwargs,
        )

        self.upper_threshold = 0.1

        self._treat_as_type: str
        self._bins: np.ndarray
        self._reference_proba_in_bins: np.ndarray

    def _fit(self, reference_data: pd.Series, timestamps: Optional[pd.Series] = None):
        reference_data = _remove_missing_data(reference_data)
        if _column_is_categorical(reference_data):
            treat_as_type = 'cat'
        else:
            n_unique_values = len(np.unique(reference_data))
            len_reference = len(reference_data)
            if n_unique_values > 50 or n_unique_values / len_reference > 0.1:
                treat_as_type = 'cont'
            else:
                treat_as_type = 'cat'

        if treat_as_type == 'cont':
            bins = np.histogram_bin_edges(reference_data, bins='doane')
            reference_proba_in_bins = np.histogram(reference_data, bins=bins)[0] / len_reference
            self._bins = bins
            self._reference_proba_in_bins = reference_proba_in_bins
        else:
            reference_unique, reference_counts = np.unique(reference_data, return_counts=True)
            reference_proba_per_unique = reference_counts / len(reference_data)
            self._bins = reference_unique
            self._reference_proba_in_bins = reference_proba_per_unique

        self._treat_as_type = treat_as_type

        return self

    def _calculate(self, data: pd.Series):
        data = _remove_missing_data(data)
        reference_proba_in_bins = copy(self._reference_proba_in_bins)
        if self._treat_as_type == 'cont':
            len_data = len(data)
            data_proba_in_bins = np.histogram(data, bins=self._bins)[0] / len_data

        else:
            data_unique, data_counts = np.unique(data, return_counts=True)
            data_counts_dic = dict(zip(data_unique, data_counts))
            data_count_on_ref_bins = [data_counts_dic[key] if key in data_counts_dic else 0 for key in self._bins]
            data_proba_in_bins = np.array(data_count_on_ref_bins) / len(data)

        leftover = 1 - np.sum(data_proba_in_bins)
        if leftover > 0:
            data_proba_in_bins = np.append(data_proba_in_bins, leftover)
            reference_proba_in_bins = np.append(reference_proba_in_bins, 0)

        distance = np.sqrt(np.sum((np.sqrt(reference_proba_in_bins) - np.sqrt(data_proba_in_bins)) ** 2)) / np.sqrt(2)
        self._p_value = None

        del reference_proba_in_bins

        return distance

    def _alert(self, data: pd.Series):
        value = self.calculate(data)
        return (self.lower_threshold is not None and value < self.lower_threshold) or (
            self.upper_threshold is not None and value > self.upper_threshold
        )<|MERGE_RESOLUTION|>--- conflicted
+++ resolved
@@ -8,11 +8,7 @@
 from copy import copy
 from enum import Enum
 from logging import Logger
-<<<<<<< HEAD
-from typing import Any, Callable, Dict, Optional
-=======
-from typing import Callable, Dict, Optional, Type
->>>>>>> b1ebefb2
+from typing import Any, Callable, Dict, Optional, Type
 
 import numpy as np
 import pandas as pd
@@ -316,14 +312,8 @@
             self.calculation_method = kwargs['computation_params'].get('calculation_method', 'auto')
             self.n_bins = kwargs['computation_params'].get('n_bins', 10_000)
 
-<<<<<<< HEAD
     def _fit(self, reference_data: pd.Series, timestamps: Optional[pd.Series] = None) -> Method:
-=======
-    def _fit(
-        self, reference_data: pd.Series, timestamps: Optional[pd.Series] = None, bins: Optional[int] = None
-    ) -> Method:
         reference_data = _remove_missing_data(reference_data)
->>>>>>> b1ebefb2
         if (self.calculation_method == 'auto' and len(reference_data) < 10_000) or self.calculation_method == 'exact':
             self._reference_data = reference_data
         else:
@@ -498,14 +488,8 @@
             self.calculation_method = kwargs['computation_params'].get('calculation_method', 'auto')
             self.n_bins = kwargs['computation_params'].get('n_bins', 10_000)
 
-<<<<<<< HEAD
     def _fit(self, reference_data: pd.Series, timestamps: Optional[pd.Series] = None) -> Method:
-=======
-    def _fit(
-        self, reference_data: pd.Series, timestamps: Optional[pd.Series] = None, bins: Optional[int] = None
-    ) -> Method:
         reference_data = _remove_missing_data(reference_data)
->>>>>>> b1ebefb2
         if (self.calculation_method == 'auto' and len(reference_data) < 10_000) or self.calculation_method == 'exact':
             self._reference_data = reference_data
         else:

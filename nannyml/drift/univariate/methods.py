#  Author:   Niels Nuyttens  <niels@nannyml.com>
#
#  License: Apache Software License 2.0
from __future__ import annotations

import abc
import logging
from copy import copy
from enum import Enum
from logging import Logger
from typing import Callable, Dict, Optional

import numpy as np
import pandas as pd
from scipy.spatial.distance import jensenshannon
from scipy.stats import chi2_contingency, ks_2samp, wasserstein_distance

from nannyml.base import _column_is_categorical
from nannyml.chunk import Chunker
from nannyml.exceptions import InvalidArgumentsException, NotFittedException


class Method(abc.ABC):
    """A method to express the amount of drift between two distributions."""

    def __init__(
        self,
        display_name: str,
        column_name: str,
<<<<<<< HEAD
        chunker: Optional[Chunker] = None,
        upper_threshold: float = None,
        lower_threshold: float = None,
        upper_threshold_limit: float = None,
        lower_threshold_limit: float = None,
=======
        upper_threshold: Optional[float] = None,
        lower_threshold: Optional[float] = None,
        upper_threshold_limit: Optional[float] = None,
        lower_threshold_limit: Optional[float] = None,
>>>>>>> 8798bdcc
    ):
        """Creates a new Metric instance.

        Parameters
        ----------
        display_name : str
            The name of the metric. Used to display in plots. If not given this name will be derived from the
            ``calculation_function``.
        column_name: str
            The name used to indicate the metric in columns of a DataFrame.
        upper_threshold_limit : float, default=None
            An optional upper threshold for the performance metric.
        lower_threshold_limit : float, default=None
            An optional lower threshold for the performance metric.
        """
        self.display_name = display_name
        self.column_name = column_name

        self.upper_threshold: Optional[float] = upper_threshold
        self.lower_threshold: Optional[float] = lower_threshold
        self.lower_threshold_limit: Optional[float] = lower_threshold_limit
        self.upper_threshold_limit: Optional[float] = upper_threshold_limit

        self.chunker: Chunker = chunker

    def fit(self, reference_data: pd.Series) -> Method:
        """Fits a Method on reference data.

        Parameters
        ----------
        reference_data: pd.DataFrame
            The reference data used for fitting a Method. Must have target data available.

        """
        self._fit(reference_data)

        return self

    def _fit(self, reference_data: pd.Series) -> Method:
        raise NotImplementedError(
            f"'{self.__class__.__name__}' is a subclass of Metric and it must implement the _fit method"
        )

    def calculate(self, data: pd.Series):
        """Calculates drift within data with respect to the reference data.

        Parameters
        ----------
        data: pd.DataFrame
            The data to compare to the reference data.
        """
        return self._calculate(data)

    def _calculate(self, data: pd.Series):
        raise NotImplementedError(
            f"'{self.__class__.__name__}' is a subclass of Metric and it must implement the _calculate method"
        )

    # This is currenlty required because not all Methods use the same data to evaluate alerts.
    # E.g. KS and Chi2 alerts are still based on p-values, hence each method needs to individually decide how
    # to evaluate alert conditions...
    # To be refactored / removed when custom thresholding kicks in (and p-values are no longer used)
    def alert(self, data: pd.Series):
        """Evaluates if an alert has occurred for this method on the current chunk data.

        Parameters
        ----------
        data: pd.DataFrame
            The data to evaluate for an alert.
        """
        return self._alert(data)

    def _alert(self, data: pd.Series):
        raise NotImplementedError(
            f"'{self.__class__.__name__}' is a subclass of Metric and it must implement the _alert method"
        )

    def __eq__(self, other):
        """Establishes equality by comparing all properties."""
        return (
            self.display_name == other.display_name
            and self.column_name == other.column_name
            and self.upper_threshold == other.upper_threshold
            and self.lower_threshold == other.lower_threshold
        )


class FeatureType(str, Enum):
    """An enumeration indicating if a Method is applicable to continuous data, categorical data or both."""

    CONTINUOUS = "continuous"
    CATEGORICAL = "categorical"


class MethodFactory:
    """A factory class that produces Method instances given a 'key' string and a 'feature_type' it supports."""

    registry: Dict[str, Dict[FeatureType, Method]] = {}

    @classmethod
    def _logger(cls) -> Logger:
        return logging.getLogger(__name__)

    @classmethod
    def create(cls, key: str, feature_type: FeatureType, **kwargs) -> Method:
        """Returns a Method instance for a given key and FeatureType.

        The value for the `key` is passed explicitly by the end user (provided within the `UnivariateDriftCalculator`
        initializer). The value for the FeatureType is provided implicitly by deducing it from the reference data upon
        fitting the `UnivariateDriftCalculator`.

        Any additional keyword arguments are passed along to the initializer of the Method.
        """
        if not isinstance(key, str):
            raise InvalidArgumentsException(f"cannot create method given a '{type(key)}'. Please provide a string.")

        if key not in cls.registry:
            raise InvalidArgumentsException(
                f"unknown method key '{key}' given. " "Should be one of ['jensen_shannon']."
            )

        if feature_type not in cls.registry[key]:
            raise InvalidArgumentsException(f"method {key} does not support {feature_type.value} features.")

        if kwargs is None:
            kwargs = {}

        method_class = cls.registry[key][feature_type]
        return method_class(**kwargs)  # type: ignore

    @classmethod
    def register(cls, key: str, feature_type: FeatureType) -> Callable:
        """A decorator used to register a specific Method implementation to the factory.

        Registering a Method requires a `key` string and a FeatureType.

        The `key` sets the string value to select a Method by, e.g. `chi2` to select the Chi2-contingency implementation
        when creating a `UnivariateDriftCalculator`.

        Some Methods will only be applicable to one FeatureType,
        e.g. Kolmogorov-Smirnov can only be used with continuous
        data, Chi2-contingency only with categorical data.
        Some support multiple types however, such as the Jensen-Shannon distance.
        These can be registered multiple times, once for each FeatureType they support. The value for `key` can be
        identical, the factory will use both the FeatureType and the `key` value to determine which class
        to instantiate.

        Examples
        --------
        >>> @MethodFactory.register(key='jensen_shannon', feature_type=FeatureType.CONTINUOUS)
        >>> @MethodFactory.register(key='jensen_shannon', feature_type=FeatureType.CATEGORICAL)
        >>> class JensenShannonDistance(Method):
        ...   pass
        """

        def inner_wrapper(wrapped_class: Method) -> Method:
            if key not in cls.registry:
                cls.registry[key] = {feature_type: wrapped_class}
            else:
                if feature_type not in cls.registry[key]:
                    cls.registry[key].update({feature_type: wrapped_class})
                else:
                    cls._logger().warning(f"re-registering Method for key='{key}' and feature_type='{feature_type}'")
                    cls.registry[key][feature_type] = wrapped_class

            return wrapped_class

        return inner_wrapper


@MethodFactory.register(key='jensen_shannon', feature_type=FeatureType.CONTINUOUS)
@MethodFactory.register(key='jensen_shannon', feature_type=FeatureType.CATEGORICAL)
class JensenShannonDistance(Method):
    """Calculates Jensen-Shannon distance.

    An alert will be raised if `distance > 0.1`.
    """

<<<<<<< HEAD
    def __init__(self, **kwargs):
=======
    def __init__(self) -> None:
>>>>>>> 8798bdcc
        super().__init__(
            display_name='Jensen-Shannon distance',
            column_name='jensen_shannon',
            lower_threshold_limit=0,
            **kwargs,
        )
        self.upper_threshold = 0.1

        self._treat_as_type: str
        self._bins: np.ndarray
        self._reference_proba_in_bins: np.ndarray

    def _fit(self, reference_data: pd.Series):
        if _column_is_categorical(reference_data):
            treat_as_type = 'cat'
        else:
            n_unique_values = len(np.unique(reference_data))
            len_reference = len(reference_data)
            if n_unique_values > 50 or n_unique_values / len_reference > 0.1:
                treat_as_type = 'cont'
            else:
                treat_as_type = 'cat'

        if treat_as_type == 'cont':
            bins = np.histogram_bin_edges(reference_data, bins='doane')
            reference_proba_in_bins = np.histogram(reference_data, bins=bins)[0] / len_reference
            self._bins = bins
            self._reference_proba_in_bins = reference_proba_in_bins
        else:
            reference_unique, reference_counts = np.unique(reference_data, return_counts=True)
            reference_proba_per_unique = reference_counts / len(reference_data)
            self._bins = reference_unique
            self._reference_proba_in_bins = reference_proba_per_unique

        self._treat_as_type = treat_as_type

        return self

    def _calculate(self, data: pd.Series):
        reference_proba_in_bins = copy(self._reference_proba_in_bins)
        if self._treat_as_type == 'cont':
            len_data = len(data)
            data_proba_in_bins = np.histogram(data, bins=self._bins)[0] / len_data

        else:
            data_unique, data_counts = np.unique(data, return_counts=True)
            data_counts_dic = dict(zip(data_unique, data_counts))
            data_count_on_ref_bins = [data_counts_dic[key] if key in data_counts_dic else 0 for key in self._bins]
            data_proba_in_bins = np.array(data_count_on_ref_bins) / len(data)

        leftover = 1 - np.sum(data_proba_in_bins)
        if leftover > 0:
            data_proba_in_bins = np.append(data_proba_in_bins, leftover)
            reference_proba_in_bins = np.append(reference_proba_in_bins, 0)

        distance = jensenshannon(reference_proba_in_bins, data_proba_in_bins, base=2)
        self._p_value = None

        del reference_proba_in_bins

        return distance

    def _alert(self, data: pd.Series):
        value = self.calculate(data)
        return (self.lower_threshold is not None and value < self.lower_threshold) or (
            self.upper_threshold is not None and value > self.upper_threshold
        )


@MethodFactory.register(key='kolmogorov_smirnov', feature_type=FeatureType.CONTINUOUS)
class KolmogorovSmirnovStatistic(Method):
    """Calculates the Kolmogorov-Smirnov d-stat.

    An alert will be raised for a Chunk if `p_value < 0.05`.
    """

<<<<<<< HEAD
    def __init__(self, **kwargs):
=======
    def __init__(self) -> None:
>>>>>>> 8798bdcc
        super().__init__(
            display_name='Kolmogorov-Smirnov statistic',
            column_name='kolmogorov_smirnov',
            upper_threshold_limit=1,
            lower_threshold=0.05,
            **kwargs,
        )
        self._reference_data: Optional[pd.Series] = None
        self._p_value: Optional[float] = None

    def _fit(self, reference_data: pd.Series) -> Method:
        self._reference_data = reference_data
        return self

    def _calculate(self, data: pd.Series):
        if self._reference_data is None:
            raise NotFittedException(
                "tried to call 'calculate' on an unfitted method " f"{self.display_name}. Please run 'fit' first"
            )

        stat, p_value = ks_2samp(self._reference_data, data)
        self._p_value = p_value
        return stat

    def _alert(self, data: pd.Series):
        if self._p_value is None:
            _, self._p_value = ks_2samp(self._reference_data, data)

        alert = self.lower_threshold and self._p_value < self.lower_threshold
        self._p_value = None  # just cleaning up state before running on new chunk data (optimization)

        return alert


@MethodFactory.register(key='chi2', feature_type=FeatureType.CATEGORICAL)
class Chi2Statistic(Method):
    """Calculates the Chi2-contingency statistic.

    An alert will be raised for a Chunk if `p_value < 0.05`.
    """

<<<<<<< HEAD
    def __init__(self, **kwargs):
=======
    def __init__(self) -> None:
>>>>>>> 8798bdcc
        super().__init__(
            display_name='Chi2 statistic',
            column_name='chi2',
            upper_threshold_limit=1.0,
            lower_threshold=0.05,
            **kwargs,
        )
        self._reference_data: Optional[pd.Series] = None
        self._p_value: Optional[float] = None

    def _fit(self, reference_data: pd.Series) -> Method:
        self._reference_data = reference_data
        return self

    def _calculate(self, data: pd.Series):
        if self._reference_data is None:
            raise NotFittedException(
                "tried to call 'calculate' on an unfitted method " f"{self.display_name}. Please run 'fit' first"
            )

        stat, p_value, _, _ = chi2_contingency(
            pd.concat(
                [self._reference_data.value_counts(), data.value_counts()],  # type: ignore
                axis=1,
            ).fillna(0)
        )
        self._p_value = p_value
        return stat

    def _alert(self, data: pd.Series):
        if self._p_value is None:
            _, self._p_value, _, _ = chi2_contingency(
                pd.concat(
                    [self._reference_data.value_counts(), data.value_counts()],  # type: ignore
                    axis=1,
                ).fillna(0)
            )

        alert = self.lower_threshold and self._p_value < self.lower_threshold
        self._p_value = None
        return alert


<<<<<<< HEAD
@MethodFactory.register(key='wasserstein_distance', feature_type=FeatureType.CONTINUOUS)
class WassersteinDistance(Method):
    """Calculates the Wasserstein Distance between two distributions.

    An alert will be raised for a Chunk if .
    """

    def __init__(self, **kwargs):
        super().__init__(
            display_name='Wasserstein distance',
            column_name='wasserstein_distance',
            **kwargs,
        )

        self._reference_data: Optional[pd.Series] = None
        self._p_value: Optional[float] = None

    def _fit(self, reference_data: pd.Series) -> Method:
        self._reference_data = reference_data

        if self.chunker is None:
            self.upper_threshold = 1
        else:
            ref_chunk_distances = [
                self._calculate(
                    chunk.data.values.reshape(
                        -1,
                    )
                )
                for chunk in self.chunker.split(pd.DataFrame(reference_data))
            ]
            self.upper_threshold = np.mean(ref_chunk_distances) + 3 * np.std(ref_chunk_distances)

        self.lower_threshold = 0

        return self

    def _calculate(self, data: pd.Series):
        if self._reference_data is None:
=======
@MethodFactory.register(key='infinity_norm', feature_type=FeatureType.CATEGORICAL)
class InfinityNormDistance(Method):
    """Calculates the L-Infinity Distance.

    An alert will be raised if `distance > 0.1`.
    """

    def __init__(self) -> None:
        super().__init__(
            display_name='Infinity Norm',
            column_name='infinity_norm',
            lower_threshold_limit=0,
        )

        self.upper_threshold = 0.1
        self._reference_proba: Optional[dict] = None

    def _fit(self, reference_data: pd.Series) -> Method:
        ref_labels = reference_data.unique()
        self._reference_proba = {label: (reference_data == label).sum() / len(reference_data) for label in ref_labels}
        return self

    def _calculate(self, data: pd.Series):
        if self._reference_proba is None:
>>>>>>> 8798bdcc
            raise NotFittedException(
                "tried to call 'calculate' on an unfitted method " f"{self.display_name}. Please run 'fit' first"
            )

<<<<<<< HEAD
        # reshape data to be a 1d array
        # data = data.values.reshape(-1,)

        distance = wasserstein_distance(self._reference_data, data)
        self._p_value = None

        return distance

    def _alert(self, data: pd.Series):
        value = self.calculate(data)
        alert = value < self.lower_threshold or value > self.upper_threshold

        return alert
=======
        data_labels = data.unique()
        data_ratios = {label: (data == label).sum() / len(data) for label in data_labels}

        union_labels = set(self._reference_proba.keys()) | set(data_labels)

        differences = {}
        for label in union_labels:
            differences[label] = np.abs(self._reference_proba.get(label, 0) - data_ratios.get(label, 0))

        return max(differences.values())

    def _alert(self, data: pd.Series):
        value = self._calculate(data)
        return (self.lower_threshold is not None and value < self.lower_threshold) or (
            self.upper_threshold is not None and value > self.upper_threshold
        )
>>>>>>> 8798bdcc
<|MERGE_RESOLUTION|>--- conflicted
+++ resolved
@@ -27,18 +27,11 @@
         self,
         display_name: str,
         column_name: str,
-<<<<<<< HEAD
         chunker: Optional[Chunker] = None,
-        upper_threshold: float = None,
-        lower_threshold: float = None,
-        upper_threshold_limit: float = None,
-        lower_threshold_limit: float = None,
-=======
         upper_threshold: Optional[float] = None,
         lower_threshold: Optional[float] = None,
         upper_threshold_limit: Optional[float] = None,
         lower_threshold_limit: Optional[float] = None,
->>>>>>> 8798bdcc
     ):
         """Creates a new Metric instance.
 
@@ -62,7 +55,7 @@
         self.lower_threshold_limit: Optional[float] = lower_threshold_limit
         self.upper_threshold_limit: Optional[float] = upper_threshold_limit
 
-        self.chunker: Chunker = chunker
+        self.chunker: Optional[Chunker] = chunker
 
     def fit(self, reference_data: pd.Series) -> Method:
         """Fits a Method on reference data.
@@ -217,11 +210,7 @@
     An alert will be raised if `distance > 0.1`.
     """
 
-<<<<<<< HEAD
-    def __init__(self, **kwargs):
-=======
-    def __init__(self) -> None:
->>>>>>> 8798bdcc
+    def __init__(self, **kwargs) -> None:
         super().__init__(
             display_name='Jensen-Shannon distance',
             column_name='jensen_shannon',
@@ -298,11 +287,7 @@
     An alert will be raised for a Chunk if `p_value < 0.05`.
     """
 
-<<<<<<< HEAD
-    def __init__(self, **kwargs):
-=======
-    def __init__(self) -> None:
->>>>>>> 8798bdcc
+    def __init__(self, **kwargs) -> None:
         super().__init__(
             display_name='Kolmogorov-Smirnov statistic',
             column_name='kolmogorov_smirnov',
@@ -344,11 +329,7 @@
     An alert will be raised for a Chunk if `p_value < 0.05`.
     """
 
-<<<<<<< HEAD
-    def __init__(self, **kwargs):
-=======
-    def __init__(self) -> None:
->>>>>>> 8798bdcc
+    def __init__(self, **kwargs) -> None:
         super().__init__(
             display_name='Chi2 statistic',
             column_name='chi2',
@@ -392,7 +373,53 @@
         return alert
 
 
-<<<<<<< HEAD
+@MethodFactory.register(key='infinity_norm', feature_type=FeatureType.CATEGORICAL)
+class InfinityNormDistance(Method):
+    """Calculates the L-Infinity Distance.
+
+    An alert will be raised if `distance > 0.1`.
+    """
+
+    def __init__(self, **kwargs) -> None:
+        super().__init__(
+            display_name='Infinity Norm',
+            column_name='infinity_norm',
+            lower_threshold_limit=0,
+            **kwargs,
+        )
+
+        self.upper_threshold = 0.1
+        self._reference_proba: Optional[dict] = None
+
+    def _fit(self, reference_data: pd.Series) -> Method:
+        ref_labels = reference_data.unique()
+        self._reference_proba = {label: (reference_data == label).sum() / len(reference_data) for label in ref_labels}
+        return self
+
+    def _calculate(self, data: pd.Series):
+        if self._reference_proba is None:
+            raise NotFittedException(
+                "tried to call 'calculate' on an unfitted method " f"{self.display_name}. Please run 'fit' first"
+            )
+
+        data_labels = data.unique()
+        data_ratios = {label: (data == label).sum() / len(data) for label in data_labels}
+
+        union_labels = set(self._reference_proba.keys()) | set(data_labels)
+
+        differences = {}
+        for label in union_labels:
+            differences[label] = np.abs(self._reference_proba.get(label, 0) - data_ratios.get(label, 0))
+
+        return max(differences.values())
+
+    def _alert(self, data: pd.Series):
+        value = self._calculate(data)
+        return (self.lower_threshold is not None and value < self.lower_threshold) or (
+            self.upper_threshold is not None and value > self.upper_threshold
+        )
+
+
 @MethodFactory.register(key='wasserstein_distance', feature_type=FeatureType.CONTINUOUS)
 class WassersteinDistance(Method):
     """Calculates the Wasserstein Distance between two distributions.
@@ -400,7 +427,7 @@
     An alert will be raised for a Chunk if .
     """
 
-    def __init__(self, **kwargs):
+    def __init__(self, **kwargs) -> None:
         super().__init__(
             display_name='Wasserstein distance',
             column_name='wasserstein_distance',
@@ -432,37 +459,10 @@
 
     def _calculate(self, data: pd.Series):
         if self._reference_data is None:
-=======
-@MethodFactory.register(key='infinity_norm', feature_type=FeatureType.CATEGORICAL)
-class InfinityNormDistance(Method):
-    """Calculates the L-Infinity Distance.
-
-    An alert will be raised if `distance > 0.1`.
-    """
-
-    def __init__(self) -> None:
-        super().__init__(
-            display_name='Infinity Norm',
-            column_name='infinity_norm',
-            lower_threshold_limit=0,
-        )
-
-        self.upper_threshold = 0.1
-        self._reference_proba: Optional[dict] = None
-
-    def _fit(self, reference_data: pd.Series) -> Method:
-        ref_labels = reference_data.unique()
-        self._reference_proba = {label: (reference_data == label).sum() / len(reference_data) for label in ref_labels}
-        return self
-
-    def _calculate(self, data: pd.Series):
-        if self._reference_proba is None:
->>>>>>> 8798bdcc
             raise NotFittedException(
                 "tried to call 'calculate' on an unfitted method " f"{self.display_name}. Please run 'fit' first"
             )
 
-<<<<<<< HEAD
         # reshape data to be a 1d array
         # data = data.values.reshape(-1,)
 
@@ -475,22 +475,4 @@
         value = self.calculate(data)
         alert = value < self.lower_threshold or value > self.upper_threshold
 
-        return alert
-=======
-        data_labels = data.unique()
-        data_ratios = {label: (data == label).sum() / len(data) for label in data_labels}
-
-        union_labels = set(self._reference_proba.keys()) | set(data_labels)
-
-        differences = {}
-        for label in union_labels:
-            differences[label] = np.abs(self._reference_proba.get(label, 0) - data_ratios.get(label, 0))
-
-        return max(differences.values())
-
-    def _alert(self, data: pd.Series):
-        value = self._calculate(data)
-        return (self.lower_threshold is not None and value < self.lower_threshold) or (
-            self.upper_threshold is not None and value > self.upper_threshold
-        )
->>>>>>> 8798bdcc
+        return alert
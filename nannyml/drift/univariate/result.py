--- conflicted
+++ resolved
@@ -15,16 +15,10 @@
 from nannyml.chunk import Chunker
 from nannyml.drift.univariate.methods import FeatureType, MethodFactory
 from nannyml.exceptions import InvalidArgumentsException
-<<<<<<< HEAD
 from nannyml.plots.blueprints.distributions import plot_2d_univariate_distributions_list
 from nannyml.plots.blueprints.metrics import plot_2d_metric_list
 from nannyml.plots.components import Hover
-=======
-from nannyml.plots._joy_plot import _joy_plot
-from nannyml.plots._stacked_bar_plot import _stacked_bar_plot
-from nannyml.plots._step_plot import _step_plot
 from nannyml.usage_logging import UsageEvent, log_usage
->>>>>>> 779b8383
 
 
 class Result(AbstractCalculatorResult):
@@ -80,7 +74,6 @@
         result = copy.deepcopy(self)
         result.data = data
         result.categorical_method_names = [m for m in self.categorical_method_names if m in methods]
-<<<<<<< HEAD
         result.categorical_methods = [m for m in self.categorical_methods if m.column_name in methods]
         result.continuous_method_names = [m for m in self.continuous_method_names if m in methods]
         result.continuous_methods = [m for m in self.continuous_methods if m.column_name in methods]
@@ -88,10 +81,6 @@
         result.categorical_column_names = [c for c in self.categorical_column_names if c in column_names]
         result.continuous_column_names = [c for c in self.continuous_column_names if c in column_names]
         result.methods = result.categorical_methods + result.continuous_methods
-=======
-        result.continuous_method_names = [m for m in self.continuous_method_names if m in methods]
-        result.column_names = [c for c in self.column_names if c in column_names]
->>>>>>> 779b8383
         return result
 
     @log_usage(UsageEvent.UNIVAR_DRIFT_PLOT, metadata_from_kwargs=['kind'])
@@ -117,17 +106,6 @@
         ----------
         kind: str, default=`drift`
             The kind of plot you want to have. Allowed values are `drift`` and ``distribution``.
-<<<<<<< HEAD
-=======
-        column_name : str
-            The name of the column you wish to see the drift results for. Can refer to a model feature, score,
-            prediction or target (if provided).
-        method: str
-            The name of the metric to plot. Allowed values are ``jensen_shannon``, ``kolmogorov_smirnov``,
-            ``chi2``, ``l_infinity`` and ``wasserstein``.
-        plot_reference: bool, default=False
-            Indicates whether to include the reference period in the plot or not. Defaults to ``False``.
->>>>>>> 779b8383
 
         Returns
         -------

--- conflicted
+++ resolved
@@ -67,13 +67,8 @@
         >>> calc = nml.UnivariateDriftCalculator(
         ...   column_names=column_names,
         ...   timestamp_column_name='timestamp',
-<<<<<<< HEAD
         ...   continuous_methods=['kolmogorov_smirnov', 'jensen_shannon', 'wasserstein'],
-        ...   categorical_methods=['chi2', 'jensen_shannon'],
-=======
-        ...   continuous_methods=['kolmogorov_smirnov', 'jensen_shannon'],
         ...   categorical_methods=['chi2', 'jensen_shannon', 'infinity_norm'],
->>>>>>> 8798bdcc
         ... ).fit(reference)
         >>> res = calc.calculate(analysis)
         >>> res = res.filter(period='analysis')

#  Author:   Niels Nuyttens  <niels@nannyml.com>
#
#  License: Apache Software License 2.0

"""Calculates drift for individual features using the `Kolmogorov-Smirnov` and `chi2-contingency` statistical tests."""

from __future__ import annotations

from typing import Any, Dict, List, Optional

import pandas as pd
from pandas import MultiIndex

from nannyml.base import AbstractCalculator, _list_missing, _split_features_by_type
from nannyml.chunk import Chunker
from nannyml.drift.univariate.methods import FeatureType, Method, MethodFactory
from nannyml.drift.univariate.result import Result
from nannyml.exceptions import InvalidArgumentsException
from nannyml.usage_logging import UsageEvent, log_usage


class UnivariateDriftCalculator(AbstractCalculator):
    """Calculates drift for individual features."""

    def __init__(
        self,
        column_names: List[str],
        timestamp_column_name: Optional[str] = None,
        categorical_methods: Optional[List[str]] = None,
        continuous_methods: Optional[List[str]] = None,
        chunk_size: Optional[int] = None,
        chunk_number: Optional[int] = None,
        chunk_period: Optional[str] = None,
        chunker: Optional[Chunker] = None,
    ):
        """Creates a new UnivariateDriftCalculator instance.

        Parameters
        ----------
        column_names: List[str]
            A list containing the names of features in the provided data set.
            A drift score will be calculated for each entry in this list.
        timestamp_column_name: str
            The name of the column containing the timestamp of the model prediction.
<<<<<<< HEAD
        categorical_methods: List[str], default=['chi2', 'l_infinity']
            A list of method names that will be performed on categorical columns.
            When not given all available methods supporting categorical columns will be used.
        continuous_methods: List[str], default=['kolmogorov_smirnov', 'jensen_shannon', 'wasserstein', 'hellinger']
=======
        categorical_methods: List[str], default=['jensen_shannon']
            A list of method names that will be performed on categorical columns.
            When not given all available methods supporting categorical columns will be used.
        continuous_methods: List[str], default=['jensen_shannon']
>>>>>>> 7aaef242
            A list of method names that will be performed on continuous columns.
            When not given all available methods supporting continuous columns will be used.
        chunk_size: int
            Splits the data into chunks containing `chunks_size` observations.
            Only one of `chunk_size`, `chunk_number` or `chunk_period` should be given.
        chunk_number: int
            Splits the data into `chunk_number` pieces.
            Only one of `chunk_size`, `chunk_number` or `chunk_period` should be given.
        chunk_period: str
            Splits the data according to the given period.
            Only one of `chunk_size`, `chunk_number` or `chunk_period` should be given.
        chunker : Chunker
            The `Chunker` used to split the data sets into a lists of chunks.

        Examples
        --------
        >>> import nannyml as nml
        >>> reference, analysis, _ = nml.load_synthetic_car_price_dataset()
        >>> column_names = [col for col in reference.columns if col not in ['timestamp', 'y_pred', 'y_true']]
        >>> calc = nml.UnivariateDriftCalculator(
        ...   column_names=column_names,
        ...   timestamp_column_name='timestamp',
        ...   continuous_methods=['kolmogorov_smirnov', 'jensen_shannon', 'wasserstein'],
        ...   categorical_methods=['chi2', 'jensen_shannon', 'l_infinity'],
        ... ).fit(reference)
        >>> res = calc.calculate(analysis)
        >>> res = res.filter(period='analysis')
        >>> for column_name in res.continuous_column_names:
        ...  for method in res.continuous_method_names:
        ...    res.plot(kind='drift', column_name=column_name, method=method).show()
        """
        super(UnivariateDriftCalculator, self).__init__(
            chunk_size, chunk_number, chunk_period, chunker, timestamp_column_name
        )

        self.column_names = column_names
        self.continuous_method_names = continuous_methods or ['jensen_shannon']
        self.categorical_method_names = categorical_methods or ['jensen_shannon']

        self._column_to_models_mapping: Dict[str, List[Method]] = {column_name: [] for column_name in column_names}

        # required for distribution plots
        self.previous_reference_results: Optional[pd.DataFrame] = None
        self.previous_analysis_data: Optional[pd.DataFrame] = None

        self.result: Optional[Result] = None

    @log_usage(
        UsageEvent.UNIVAR_DRIFT_CALC_FIT, metadata_from_self=['continuous_method_names', 'categorical_method_names']
    )
    def _fit(self, reference_data: pd.DataFrame, *args, **kwargs) -> UnivariateDriftCalculator:
        """Fits the drift calculator using a set of reference data."""
        if reference_data.empty:
            raise InvalidArgumentsException('data contains no rows. Please provide a valid data set.')

        _list_missing(self.column_names, reference_data)

        self.continuous_column_names, self.categorical_column_names = _split_features_by_type(
            reference_data, self.column_names
        )

        for column_name in self.continuous_column_names:
            self._column_to_models_mapping[column_name] += [
                MethodFactory.create(key=method, feature_type=FeatureType.CONTINUOUS, chunker=self.chunker).fit(
                    reference_data[column_name]
                )
                for method in self.continuous_method_names
            ]

        for column_name in self.categorical_column_names:
            self._column_to_models_mapping[column_name] += [
                MethodFactory.create(key=method, feature_type=FeatureType.CATEGORICAL, chunker=self.chunker).fit(
                    reference_data[column_name]
                )
                for method in self.categorical_method_names
            ]

        self.result = self._calculate(reference_data)

        assert self.result is not None

        self.result.data['chunk', 'chunk', 'period'] = 'reference'
        self.result.reference_data = reference_data.copy()

        return self

    @log_usage(
        UsageEvent.UNIVAR_DRIFT_CALC_FIT, metadata_from_self=['continuous_method_names', 'categorical_method_names']
    )
    def _calculate(self, data: pd.DataFrame, *args, **kwargs) -> Result:
        """Calculates methods for both categorical and continuous columns."""
        if data.empty:
            raise InvalidArgumentsException('data contains no rows. Please provide a valid data set.')

        _list_missing(self.column_names, data)

        chunks = self.chunker.split(data)

        rows = []
        for chunk in chunks:
            row = {
                'key': chunk.key,
                'chunk_index': chunk.chunk_index,
                'start_index': chunk.start_index,
                'end_index': chunk.end_index,
                'start_datetime': chunk.start_datetime,
                'end_datetime': chunk.end_datetime,
                'period': 'analysis',
            }

            for column_name in self.continuous_column_names:
                for method in self._column_to_models_mapping[column_name]:
                    for k, v in _calculate_for_column(chunk.data, column_name, method).items():
                        row[f'{column_name}_{method.column_name}_{k}'] = v

            for column_name in self.categorical_column_names:
                for method in self._column_to_models_mapping[column_name]:
                    for k, v in _calculate_for_column(chunk.data, column_name, method).items():
                        row[f'{column_name}_{method.column_name}_{k}'] = v

            rows.append(row)

        result_index = _create_multilevel_index(
            continuous_column_names=self.continuous_column_names,
            continuous_method_names=[m for m in self.continuous_method_names],
            categorical_column_names=self.categorical_column_names,
            categorical_method_names=[m for m in self.categorical_method_names],
        )
        res = pd.DataFrame(rows)
        res.columns = result_index
        res = res.reset_index(drop=True)

        if self.result is None:
            self.result = Result(
                results_data=res,
                column_names=self.column_names,
                continuous_column_names=self.continuous_column_names,
                categorical_column_names=self.categorical_column_names,
                continuous_method_names=self.continuous_method_names,
                categorical_method_names=self.categorical_method_names,
                timestamp_column_name=self.timestamp_column_name,
                chunker=self.chunker,
            )
        else:
            # TODO: review subclassing setup => superclass + '_filter' is screwing up typing.
            #       Dropping the intermediate '_filter' and directly returning the correct 'Result' class works OK
            #       but this causes us to lose the "common behavior" in the top level 'filter' method when overriding.
            #       Applicable here but to many of the base classes as well (e.g. fitting and calculating)
            self.result = self.result.filter(period='reference')  # type: ignore
            self.result.data = pd.concat([self.result.data, res]).reset_index(drop=True)
            self.result.analysis_data = data.copy()

        return self.result


def _calculate_for_column(data: pd.DataFrame, column_name: str, method: Method) -> Dict[str, Any]:
    result = {}
    value = method.calculate(data[column_name])
    result['value'] = value
    result['upper_threshold'] = method.upper_threshold
    result['lower_threshold'] = method.lower_threshold
    result['alert'] = method.alert(data[column_name])
    return result


def _create_multilevel_index(
    continuous_column_names: List[str],
    categorical_column_names: List[str],
    continuous_method_names: List[str],
    categorical_method_names: List[str],
):
    chunk_column_names = ['key', 'chunk_index', 'start_index', 'end_index', 'start_date', 'end_date', 'period']
    method_column_names = ['value', 'upper_threshold', 'lower_threshold', 'alert']
    chunk_tuples = [('chunk', 'chunk', chunk_column_name) for chunk_column_name in chunk_column_names]
    continuous_column_tuples = [
        (column_name, method_name, method_column_name)
        for column_name in continuous_column_names
        for method_name in continuous_method_names
        for method_column_name in method_column_names
    ]

    categorical_column_tuples = [
        (column_name, method_name, method_column_name)
        for column_name in categorical_column_names
        for method_name in categorical_method_names
        for method_column_name in method_column_names
    ]

    tuples = chunk_tuples + continuous_column_tuples + categorical_column_tuples

    return MultiIndex.from_tuples(tuples)<|MERGE_RESOLUTION|>--- conflicted
+++ resolved
@@ -42,19 +42,10 @@
             A drift score will be calculated for each entry in this list.
         timestamp_column_name: str
             The name of the column containing the timestamp of the model prediction.
-<<<<<<< HEAD
-        categorical_methods: List[str], default=['chi2', 'l_infinity']
-            A list of method names that will be performed on categorical columns.
-            When not given all available methods supporting categorical columns will be used.
-        continuous_methods: List[str], default=['kolmogorov_smirnov', 'jensen_shannon', 'wasserstein', 'hellinger']
-=======
         categorical_methods: List[str], default=['jensen_shannon']
             A list of method names that will be performed on categorical columns.
-            When not given all available methods supporting categorical columns will be used.
         continuous_methods: List[str], default=['jensen_shannon']
->>>>>>> 7aaef242
             A list of method names that will be performed on continuous columns.
-            When not given all available methods supporting continuous columns will be used.
         chunk_size: int
             Splits the data into chunks containing `chunks_size` observations.
             Only one of `chunk_size`, `chunk_number` or `chunk_period` should be given.

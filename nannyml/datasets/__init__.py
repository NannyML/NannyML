#  Author:  Nikolaos Perrakis  <nikos@nannyml.com>
#
#  License: Apache Software License 2.0

"""NannyML Dataset module."""

from .datasets import (
    load_modified_california_housing_dataset,
    load_synthetic_binary_classification_dataset,
    load_synthetic_car_loan_dataset,
    load_synthetic_multiclass_classification_dataset,
<<<<<<< HEAD
    load_synthetic_regression_dataset,
=======
    load_synthetic_car_price_dataset,
>>>>>>> d65bde37
)<|MERGE_RESOLUTION|>--- conflicted
+++ resolved
@@ -9,9 +9,5 @@
     load_synthetic_binary_classification_dataset,
     load_synthetic_car_loan_dataset,
     load_synthetic_multiclass_classification_dataset,
-<<<<<<< HEAD
-    load_synthetic_regression_dataset,
-=======
     load_synthetic_car_price_dataset,
->>>>>>> d65bde37
 )
--- conflicted
+++ resolved
@@ -152,13 +152,10 @@
     def _logger(self) -> logging.Logger:
         return logging.getLogger(__name__)
 
-<<<<<<< HEAD
     def __getattr__(self, attribute):
         """Redirect function calls directly to the inner DataFrame."""
         return getattr(self.data, attribute)
 
-=======
->>>>>>> 381b9d70
     def plot(self, *args, **kwargs) -> plotly.graph_objects.Figure:
         """Plot drift results."""
         raise NotImplementedError

#  Author:   Niels Nuyttens  <niels@nannyml.com>
#
#  License: Apache Software License 2.0

"""Module containing base classes for drift calculation."""
from __future__ import annotations

import copy
import logging
from abc import ABC, abstractmethod
from typing import Generic, List, Optional, Tuple, TypeVar, Union

import numpy as np
import pandas as pd
import plotly.graph_objects

from nannyml._typing import Key, Metric, Result, Self
from nannyml.chunk import Chunker, ChunkerFactory
from nannyml.exceptions import (
    CalculatorException,
    CalculatorNotFittedException,
    EstimatorException,
    InvalidArgumentsException,
    InvalidReferenceDataException,
)


MetricLike = TypeVar('MetricLike', bound=Metric)


class AbstractResult(ABC):
    """Contains the results of a calculation and provides plotting functionality.

    The result of the :meth:`~nannyml.base.AbstractCalculator.calculate` method of a
    :class:`~nannyml.base.AbstractCalculator`.

    It is an abstract class containing shared properties and methods across implementations.
    For each :class:`~nannyml.base.AbstractCalculator` class there will be a corresponding
    :class:`~nannyml.base.AbstractCalculatorResult` implementation.
    """

    DEFAULT_COLUMNS = ('key', 'chunk_index', 'start_index', 'end_index', 'start_date', 'end_date', 'period')

    def __init__(self, results_data: pd.DataFrame, *args, **kwargs):
        """Creates a new :class:`~nannyml.base.AbstractCalculatorResult` instance.

        Parameters
        ----------
        results_data: pd.DataFrame
            The data returned by the Calculator.
        """
        self.data = results_data.copy(deep=True)

    @property
    def _logger(self) -> logging.Logger:
        return logging.getLogger(__name__)

    @property
    def empty(self) -> bool:
        return self.data is None or self.data.empty

    # TODO: define more specific interface (add common arguments)
    def __len__(self):  # noqa: D105
        return len(self.data)

    @abstractmethod
    def plot(self, *args, **kwargs) -> plotly.graph_objects.Figure:
        """Plots calculation results."""
        raise NotImplementedError

    def to_df(self, multilevel: bool = True) -> pd.DataFrame:
        """Export results to pandas dataframe."""
        if multilevel:
            return self.data
        else:
            column_names = [
                '_'.join(col).replace('chunk_chunk_chunk', 'chunk').replace('chunk_chunk', 'chunk')
                for col in self.data.columns.values
            ]
            single_level_data = self.data.copy(deep=True)
            single_level_data.columns = column_names
            return single_level_data

    def filter(self, period: str = 'all', metrics: Optional[Union[str, List[str]]] = None, *args, **kwargs) -> Self:
        """Returns filtered result metric data."""
        if metrics and not isinstance(metrics, (str, list)):
            raise InvalidArgumentsException("metrics value provided is not a valid metric or list of metrics")
        if isinstance(metrics, str):
            metrics = [metrics]
        try:
            return self._filter(period, metrics, *args, **kwargs)
        except Exception as exc:
            raise CalculatorException(f"could not read result data: {exc}")

    @abstractmethod
    def _filter(self, period: str, metrics: Optional[List[str]] = None, *args, **kwargs) -> Self:
        raise NotImplementedError(f"'{self.__class__.__name__}' must implement the '_filter' method")

    @abstractmethod
    def keys(self) -> List[Key]:
        raise NotImplementedError(f"'{self.__class__.__name__}' must implement the 'items' method")

    def values(self, key: Key) -> Optional[pd.Series]:
        return self._get_property_for_key(key, property_name='value')

    def alerts(self, key: Key) -> Optional[pd.Series]:
        return self._get_property_for_key(key, property_name='alert')

    def upper_thresholds(self, key: Key) -> Optional[pd.Series]:
        return self._get_property_for_key(key, property_name='upper_threshold')

    def lower_thresholds(self, key: Key) -> Optional[pd.Series]:
        return self._get_property_for_key(key, property_name='lower_threshold')

    def upper_confidence_bounds(self, key: Key) -> Optional[pd.Series]:
        return self._get_property_for_key(key, property_name='upper_confidence_boundary')

    def lower_confidence_bounds(self, key: Key) -> Optional[pd.Series]:
        return self._get_property_for_key(key, property_name='lower_confidence_boundary')

    def sampling_error(self, key: Key) -> Optional[pd.Series]:
        return self._get_property_for_key(key, property_name='sampling_error')

    def _get_property_for_key(self, key: Key, property_name: str) -> Optional[pd.Series]:
        return self.data.get(key.properties + (property_name,), default=None)


class Abstract1DResult(AbstractResult, ABC, Generic[MetricLike]):
    def __init__(self, results_data: pd.DataFrame, metrics: list[MetricLike] = [], *args, **kwargs):
        super().__init__(results_data)
        self.metrics = metrics

    @property
    def chunk_keys(self) -> pd.Series:
        return self.data[('chunk', 'key')]

    @property
    def chunk_start_dates(self) -> pd.Series:
        return self.data[('chunk', 'start_date')]

    @property
    def chunk_end_dates(self) -> pd.Series:
        return self.data[('chunk', 'end_date')]

    @property
    def chunk_indices(self) -> pd.Series:
        return self.data[('chunk', 'chunk_index')]

    @property
    def chunk_periods(self) -> pd.Series:
        return self.data[('chunk', 'period')]

    def _filter(self, period: str, metrics: Optional[List[str]] = None, *args, **kwargs) -> Self:
        if metrics is None:
            metrics = [metric.column_name for metric in self.metrics]

        data = pd.concat([self.data.loc[:, (['chunk'])], self.data.loc[:, (metrics,)]], axis=1)
        if period != 'all':
            data = data.loc[self.data.loc[:, ('chunk', 'period')] == period, :]

        data = data.reset_index(drop=True)

        res = copy.deepcopy(self)
        res.data = data
        res.metrics = [metric for metric in self.metrics if metric.column_name in metrics]
        return res


<<<<<<< HEAD
class Abstract1DColumnsResult(AbstractResult, ABC):
    def __init__(self, results_data: pd.DataFrame, column_names: Union[str, List[str]] = [], *args, **kwargs):
        super().__init__(results_data)
        if isinstance(column_names, str):
            self.column_names = [column_names]
        elif isinstance(column_names, list):
            self.column_names = column_names
        else:
            raise TypeError("column_names should be either a column name string or a list of strings.")

    @property
    def chunk_keys(self) -> pd.Series:
        return self.data[('chunk', 'key')]

    @property
    def chunk_start_dates(self) -> pd.Series:
        return self.data[('chunk', 'start_date')]

    @property
    def chunk_end_dates(self) -> pd.Series:
        return self.data[('chunk', 'end_date')]

    @property
    def chunk_indices(self) -> pd.Series:
        return self.data[('chunk', 'chunk_index')]

    @property
    def chunk_periods(self) -> pd.Series:
        return self.data[('chunk', 'period')]

    def _filter(self, period: str, metrics: Optional[List[str]] = None, column_names: Union[str, List[str]] = None, *args, **kwargs) -> Self:
        if isinstance(column_names, str):
            column_names = [column_names]
        elif isinstance(column_names, list):
            pass
        elif column_names is None:
            column_names = self.column_names
        else:
            raise TypeError("column_names should be either a column name string or a list of strings.")

        # is column names loc argument correct? likely
        # data = pd.concat([self.data.loc[:, (['chunk'])], self.data.loc[:, (metrics,)]], axis=1)
        data = pd.concat([self.data.loc[:, (['chunk'])], self.data.loc[:, (column_names,)]], axis=1)
        if period != 'all':
            data = data.loc[self.data.loc[:, ('chunk', 'period')] == period, :]

        data = data.reset_index(drop=True)

        res = copy.deepcopy(self)
        res.data = data
        res.column_names = [c for c in self.column_names if c in column_names]
        return res

class Abstract2DResult(AbstractResult, ABC):
=======
class Abstract2DResult(AbstractResult, ABC, Generic[MetricLike]):
>>>>>>> 995fb287
    def __init__(
        self, results_data: pd.DataFrame, metrics: list[MetricLike] = [], column_names: List[str] = [], *args, **kwargs
    ):
        super().__init__(results_data)
        self.metrics = metrics
        self.column_names = column_names

    @property
    def chunk_keys(self) -> pd.Series:
        return self.data[('chunk', 'chunk', 'key')]

    @property
    def chunk_start_dates(self) -> pd.Series:
        return self.data[('chunk', 'chunk', 'start_date')]

    @property
    def chunk_end_dates(self) -> pd.Series:
        return self.data[('chunk', 'chunk', 'end_date')]

    @property
    def chunk_indices(self) -> pd.Series:
        return self.data[('chunk', 'chunk', 'chunk_index')]

    @property
    def chunk_periods(self) -> pd.Series:
        return self.data[('chunk', 'chunk', 'period')]

    def _filter(
        self,
        period: str,
        metrics: Optional[List[str]] = None,
        column_names: Optional[List[str]] = None,
        *args,
        **kwargs,
    ) -> Self:
        if metrics is None:
            metrics = [metric.column_name for metric in self.metrics]
        if column_names is None:
            column_names = self.column_names

        data = pd.concat([self.data.loc[:, (['chunk'])], self.data.loc[:, (column_names, metrics)]], axis=1)
        if period != 'all':
            data = data.loc[self.data.loc[:, ('chunk', 'chunk', 'period')] == period, :]

        data = data.reset_index(drop=True)

        res = copy.deepcopy(self)
        res.data = data
        res.metrics = [metric for metric in self.metrics if metric.column_name in metrics]
        res.column_names = [c for c in self.column_names if c in column_names]
        return res


class AbstractCalculator(ABC):
    """Base class for drift calculation."""

    def __init__(
        self,
        chunk_size: Optional[int] = None,
        chunk_number: Optional[int] = None,
        chunk_period: Optional[str] = None,
        chunker: Optional[Chunker] = None,
        timestamp_column_name: Optional[str] = None,
    ):
        """Creates a new instance of an abstract DriftCalculator.

        Parameters
        ----------
        chunk_size: int
            Splits the data into chunks containing `chunks_size` observations.
            Only one of `chunk_size`, `chunk_number` or `chunk_period` should be given.
        chunk_number: int
            Splits the data into `chunk_number` pieces.
            Only one of `chunk_size`, `chunk_number` or `chunk_period` should be given.
        chunk_period: str
            Splits the data according to the given period.
            Only one of `chunk_size`, `chunk_number` or `chunk_period` should be given.
        chunker: Chunker
            The `Chunker` used to split the data sets into a lists of chunks.
        timestamp_column_name: str
            The column name of the column containing timestamp information.
        """
        self.chunker = ChunkerFactory.get_chunker(
            chunk_size, chunk_number, chunk_period, chunker, timestamp_column_name
        )

        self.timestamp_column_name = timestamp_column_name

        self.result: Optional[Result] = None

    @property
    def _logger(self) -> logging.Logger:
        return logging.getLogger(__name__)

    def fit(self, reference_data: pd.DataFrame, *args, **kwargs) -> Self:
        """Trains the calculator using reference data."""
        try:
            self._logger.debug(f"fitting {str(self)}")
            return self._fit(reference_data, *args, **kwargs)
        except InvalidArgumentsException:
            raise
        except InvalidReferenceDataException:
            raise
        except Exception as exc:
            raise CalculatorException(f"failed while fitting {str(self)}.\n{exc}")

    def calculate(self, data: pd.DataFrame, *args, **kwargs) -> Result:
        """Performs a calculation on the provided data."""
        try:
            self._logger.debug(f"calculating {str(self)}")
            data = data.copy()
            return self._calculate(data, *args, **kwargs)
        except InvalidArgumentsException:
            raise
        except CalculatorNotFittedException:
            raise
        except Exception as exc:
            raise CalculatorException(f"failed while calculating {str(self)}.\n{exc}")

    @abstractmethod
    def _fit(self, reference_data: pd.DataFrame, *args, **kwargs) -> Self:
        raise NotImplementedError(f"'{self.__class__.__name__}' must implement the '_fit' method")

    @abstractmethod
    def _calculate(self, data: pd.DataFrame, *args, **kwargs) -> Result:
        raise NotImplementedError(f"'{self.__class__.__name__}' must implement the '_calculate' method")


class AbstractEstimatorResult(ABC):
    """Contains the results of a drift calculation and provides additional functionality such as plotting.

    The result of the :meth:`~nannyml.drift.base.DriftCalculator.calculate` method of a
    :class:`~nannyml.drift.base.DriftCalculator`.

    It is an abstract class containing shared properties and methods across implementations.
    For each :class:`~nannyml.drift.base.DriftCalculator` class there will be an associated
    :class:`~nannyml.drift.base.DriftResult` implementation.
    """

    DEFAULT_COLUMNS = ['key', 'chunk_index', 'start_index', 'end_index', 'start_date', 'end_date', 'period']

    def __init__(self, results_data: pd.DataFrame):
        """Creates a new DriftResult instance.

        Parameters
        ----------
        results_data: pd.DataFrame
            The result data of the performed calculation.
        """
        self.data = results_data.copy(deep=True)

    @property
    def _logger(self) -> logging.Logger:
        return logging.getLogger(__name__)

    @property
    def empty(self) -> bool:
        return self.data is None or self.data.empty

    def to_df(self, multilevel: bool = True):
        """Export results do pandas dataframe."""
        if multilevel:
            return self.data
        else:
            column_names = [
                '_'.join(col).replace('chunk_chunk_chunk', 'chunk').replace('chunk_chunk', 'chunk')
                for col in self.data.columns.values
            ]
            single_level_data = self.data.copy(deep=True)
            single_level_data.columns = column_names
            return single_level_data

    def filter(self, period: str = 'all', metrics: Optional[Union[str, List[str]]] = None, *args, **kwargs) -> Self:
        """Returns result metric data."""
        if metrics and not isinstance(metrics, (str, list)):
            raise InvalidArgumentsException("metrics value provided is not a valid metric or list of metrics")
        if isinstance(metrics, str):
            metrics = [metrics]
        try:
            return self._filter(period, metrics, *args, **kwargs)
        except Exception as exc:
            raise EstimatorException(f"could not read result data: {exc}")

    @abstractmethod
    def _filter(self, period: str, metrics: Optional[List[str]] = None, *args, **kwargs) -> Self:
        raise NotImplementedError

    def plot(self, *args, **kwargs) -> plotly.graph_objects.Figure:
        """Plot drift results."""
        raise NotImplementedError


class AbstractEstimator(ABC):
    """Base class for drift calculation."""

    def __init__(
        self,
        chunk_size: Optional[int] = None,
        chunk_number: Optional[int] = None,
        chunk_period: Optional[str] = None,
        chunker: Optional[Chunker] = None,
        timestamp_column_name: Optional[str] = None,
    ):
        """Creates a new instance of an abstract DriftCalculator.

        Parameters
        ----------
        chunk_size: int
            Splits the data into chunks containing `chunks_size` observations.
            Only one of `chunk_size`, `chunk_number` or `chunk_period` should be given.
        chunk_number: int
            Splits the data into `chunk_number` pieces.
            Only one of `chunk_size`, `chunk_number` or `chunk_period` should be given.
        chunk_period: str
            Splits the data according to the given period.
            Only one of `chunk_size`, `chunk_number` or `chunk_period` should be given.
        chunker : Chunker
            The `Chunker` used to split the data sets into a lists of chunks.
        timestamp_column_name: str
            The column name of the column containing timestamp information.
        """
        self.chunker = ChunkerFactory.get_chunker(
            chunk_size, chunk_number, chunk_period, chunker, timestamp_column_name
        )
        self.timestamp_column_name = timestamp_column_name

        self.result: Optional[Result] = None

    @property
    def _logger(self) -> logging.Logger:
        return logging.getLogger(__name__)

    def __str__(self):
        return f'{self.__module__}.{self.__class__.__name__}'

    def fit(self, reference_data: pd.DataFrame, *args, **kwargs) -> Self:
        """Trains the calculator using reference data."""
        try:
            self._logger.info(f"fitting {str(self)}")
            reference_data = reference_data.copy()
            return self._fit(reference_data, *args, **kwargs)
        except InvalidArgumentsException:
            raise
        except InvalidReferenceDataException:
            raise
        except Exception as exc:
            raise CalculatorException(f"failed while fitting {str(self)}.\n{exc}")

    def estimate(self, data: pd.DataFrame, *args, **kwargs) -> Result:
        """Performs a calculation on the provided data."""
        try:
            self._logger.info(f"estimating {str(self)}")
            data = data.copy()
            return self._estimate(data, *args, **kwargs)
        except InvalidArgumentsException:
            raise
        except CalculatorNotFittedException:
            raise
        except Exception as exc:
            raise CalculatorException(f"failed while calculating {str(self)}.\n{exc}")

    @abstractmethod
    def _fit(self, reference_data: pd.DataFrame, *args, **kwargs) -> Self:
        raise NotImplementedError(f"'{self.__class__.__name__}' must implement the '_fit' method")

    @abstractmethod
    def _estimate(self, data: pd.DataFrame, *args, **kwargs) -> Result:
        raise NotImplementedError(f"'{self.__class__.__name__}' must implement the '_calculate' method")


def _split_features_by_type(data: pd.DataFrame, feature_column_names: List[str]) -> Tuple[List[str], List[str]]:
    continuous_column_names = [col for col in feature_column_names if _column_is_continuous(data[col])]

    categorical_column_names = [col for col in feature_column_names if _column_is_categorical(data[col])]

    return continuous_column_names, categorical_column_names


def _column_is_categorical(column: pd.Series) -> bool:
    return column.dtype in ['object', 'string', 'category', 'bool']


def _remove_missing_data(column: pd.Series):
    if isinstance(column, pd.Series):
        column = column.dropna().reset_index(drop=True)
    else:
        column = column[~np.isnan(column)]
    return column


def _column_is_continuous(column: pd.Series) -> bool:
    return column.dtype in [
        'int_',
        'int8',
        'int16',
        'int32',
        'int64',
        'uint8',
        'uint16',
        'uint32',
        'uint64',
        'float_',
        'float16',
        'float32',
        'float64',
    ]


def _list_missing(columns_to_find: List, dataset_columns: Union[List, pd.DataFrame]):
    if isinstance(dataset_columns, pd.DataFrame):
        dataset_columns = dataset_columns.columns

    missing = [col for col in columns_to_find if col not in dataset_columns]
    if missing:
        raise InvalidArgumentsException(f"missing required columns '{missing}' in data set:\n\t{dataset_columns}")


def _raise_exception_for_negative_values(column: pd.Series):
    """Raises an InvalidArgumentsException if a given column contains negative values.

    Parameters
    ----------
    column: pd.Series
        Column to check for negative values.

    Raises
    ------
    nannyml.exceptions.InvalidArgumentsException
    """
    if any(column.values < 0):
        negative_item_indices = np.where(column.values < 0)
        raise InvalidArgumentsException(
            f"target values '{column.name}' contain negative values.\n"
            "\tLog-based metrics are not supported for negative target values.\n"
            f"\tCheck '{column.name}' at rows {str(negative_item_indices)}."
        )<|MERGE_RESOLUTION|>--- conflicted
+++ resolved
@@ -166,8 +166,7 @@
         return res
 
 
-<<<<<<< HEAD
-class Abstract1DColumnsResult(AbstractResult, ABC):
+class Abstract1DColumnsResult(AbstractResult, ABC, Generic[MetricLike]):
     def __init__(self, results_data: pd.DataFrame, column_names: Union[str, List[str]] = [], *args, **kwargs):
         super().__init__(results_data)
         if isinstance(column_names, str):
@@ -220,10 +219,8 @@
         res.column_names = [c for c in self.column_names if c in column_names]
         return res
 
-class Abstract2DResult(AbstractResult, ABC):
-=======
+
 class Abstract2DResult(AbstractResult, ABC, Generic[MetricLike]):
->>>>>>> 995fb287
     def __init__(
         self, results_data: pd.DataFrame, metrics: list[MetricLike] = [], column_names: List[str] = [], *args, **kwargs
     ):

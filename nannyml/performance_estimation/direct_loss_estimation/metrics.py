--- conflicted
+++ resolved
@@ -51,11 +51,7 @@
         tune_hyperparameters: bool,
         hyperparameter_tuning_config: Dict[str, Any],
         hyperparameters: Dict[str, Any],
-<<<<<<< HEAD
-        upper_value_limit: float = None,
-=======
         upper_value_limit: Optional[float] = None,
->>>>>>> 79b9eee3
         lower_value_limit: float = 0.0,
     ):
         """Creates a new Metric instance.
@@ -94,10 +90,7 @@
         return logging.getLogger(__name__)
 
     def __str__(self):
-        return self.display_name
-
-    def __repr__(self):
-        return self.column_name
+        return self.__class__.__name__
 
     def fit(self, reference_data: pd.DataFrame):
         """Fits a Metric on reference data.

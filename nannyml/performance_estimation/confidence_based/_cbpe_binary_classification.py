--- conflicted
+++ resolved
@@ -6,21 +6,14 @@
 
 import pandas as pd
 
-<<<<<<< HEAD
-from nannyml._typing import ModelOutputsType
-from nannyml.analytics import UsageEvent, track
-=======
 from nannyml._typing import ModelOutputsType, ProblemType
 from nannyml.base import _list_missing
->>>>>>> 78e9c0af
 from nannyml.calibration import Calibrator, needs_calibration
 from nannyml.chunk import Chunk, Chunker
 from nannyml.exceptions import InvalidArgumentsException
 from nannyml.performance_estimation.confidence_based import CBPE
 from nannyml.performance_estimation.confidence_based.results import Result
 from nannyml.sampling_error import SAMPLING_ERROR_RANGE
-
-_tracking_metadata: Dict[str, Any] = {}
 
 
 class _BinaryClassificationCBPE(CBPE):
@@ -67,9 +60,6 @@
 
         self.result: Optional[Result] = None
 
-        _tracking_metadata.update({'metrics': metrics})
-
-    @track(UsageEvent.CBPE_ESTIMATOR_FIT, _tracking_metadata)
     def _fit(self, reference_data: pd.DataFrame, *args, **kwargs) -> CBPE:
         """Fits the drift calculator using a set of reference data."""
         if reference_data.empty:
@@ -104,12 +94,7 @@
 
         return self
 
-<<<<<<< HEAD
-    @track(UsageEvent.CBPE_ESTIMATOR_RUN, _tracking_metadata)
-    def _estimate(self, data: pd.DataFrame, *args, **kwargs) -> CBPEPerformanceEstimatorResult:
-=======
     def _estimate(self, data: pd.DataFrame, *args, **kwargs) -> Result:
->>>>>>> 78e9c0af
         """Calculates the data reconstruction drift for a given data set."""
         if data.empty:
             raise InvalidArgumentsException('data contains no rows. Please provide a valid data set.')

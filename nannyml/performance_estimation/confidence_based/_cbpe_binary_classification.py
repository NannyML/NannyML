--- conflicted
+++ resolved
@@ -146,9 +146,4 @@
             estimates[f'alert_{metric.column_name}'] = (
                 estimated_metric > metric.upper_threshold or estimated_metric < metric.lower_threshold
             )
-<<<<<<< HEAD
-=======
-            estimates['period'] = 'analysis'
-            estimates['estimated'] = True
->>>>>>> 381b9d70
         return estimates
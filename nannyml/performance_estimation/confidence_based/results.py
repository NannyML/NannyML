#  Author:   Niels Nuyttens  <niels@nannyml.com>
#
#  License: Apache Software License 2.0

"""Module containing CBPE estimation results and plotting implementations."""
import copy
from typing import List, Optional, Union

import pandas as pd
from plotly import graph_objects as go

from nannyml._typing import ModelOutputsType, ProblemType
from nannyml.base import AbstractEstimatorResult
from nannyml.chunk import Chunker
from nannyml.exceptions import InvalidArgumentsException
from nannyml.performance_estimation.confidence_based.metrics import Metric, MetricFactory
from nannyml.plots._step_plot import _step_plot
from nannyml.usage_logging import UsageEvent, log_usage

SUPPORTED_METRIC_VALUES = ['roc_auc', 'f1', 'precision', 'recall', 'specificity', 'accuracy']


class Result(AbstractEstimatorResult):
    """Contains results for CBPE estimation and adds plotting functionality."""

    def __init__(
        self,
        results_data: pd.DataFrame,
        metrics: List[Metric],
        y_pred: str,
        y_pred_proba: ModelOutputsType,
        y_true: str,
        chunker: Chunker,
        problem_type: ProblemType,
        timestamp_column_name: Optional[str] = None,
    ):
        super().__init__(results_data)

        self.metrics = metrics
        self.y_pred = y_pred
        self.y_pred_proba = y_pred_proba
        self.y_true = y_true
        self.timestamp_column_name = timestamp_column_name
        self.problem_type = problem_type
        self.chunker = chunker

<<<<<<< HEAD
    def _filter(self, period: str, metrics: List[str] = None, *args, **kwargs) -> AbstractEstimatorResult:
=======
    def _filter(self, period: str, metrics: Optional[List[str]] = None, *args, **kwargs) -> AbstractEstimatorResult:
>>>>>>> 79b9eee3
        if metrics is None:
            metrics = [metric.column_name for metric in self.metrics]

        data = pd.concat([self.data.loc[:, (['chunk'])], self.data.loc[:, (metrics,)]], axis=1)
        if period != 'all':
<<<<<<< HEAD
            data = self.data.loc[self.data.loc[:, ('chunk', 'period')] == period, :]
=======
            data = data.loc[data.loc[:, ('chunk', 'period')] == period, :]
>>>>>>> 79b9eee3

        data = data.reset_index(drop=True)
        res = copy.deepcopy(self)
        res.data = data
<<<<<<< HEAD

=======
        res.metrics = [metric for metric in self.metrics if metric.column_name in metrics]
>>>>>>> 79b9eee3
        return res

    @log_usage(UsageEvent.CBPE_PLOT, metadata_from_kwargs=['kind'])
    def plot(
        self,
        kind: str = 'performance',
        metric: Optional[Union[str, Metric]] = None,
        plot_reference: bool = False,
        *args,
        **kwargs,
    ) -> go.Figure:
        """Render plots based on CBPE estimation results.

        This function will return a :class:`plotly.graph_objects.Figure` object.
        The following kinds of plots are available:

        - ``performance``: a line plot rendering the estimated performance per :class:`~nannyml.chunk.Chunk` after
            applying the :meth:`~nannyml.performance_estimation.confidence_based.CBPE.calculate` method on a chunked
            dataset.


        Parameters
        ----------
        kind: str, default='performance'
            The kind of plot to render. Only the 'performance' plot is currently available.
        metric: Union[str, nannyml.performance_estimation.confidence_based.metrics.Metric]
            The metric to plot when rendering a plot of kind 'performance'.
        plot_reference: bool, default=False
            Indicates whether to include the reference period in the plot or not. Defaults to ``False``.

        Returns
        -------
        fig: :class:`plotly.graph_objs._figure.Figure`
            A :class:`~plotly.graph_objs._figure.Figure` object containing the requested drift plot.

            Can be saved to disk using the :meth:`~plotly.graph_objs._figure.Figure.write_image` method
            or shown rendered on screen using the :meth:`~plotly.graph_objs._figure.Figure.show` method.

        Examples
        --------
        >>> import nannyml as nml
        >>>
        >>> reference_df, analysis_df, target_df = nml.load_synthetic_binary_classification_dataset()
        >>>
        >>> estimator = nml.CBPE(
        >>>     y_true='work_home_actual',
        >>>     y_pred='y_pred',
        >>>     y_pred_proba='y_pred_proba',
        >>>     timestamp_column_name='timestamp',
        >>>     metrics=['f1', 'roc_auc']
        >>> )
        >>>
        >>> estimator.fit(reference_df)
        >>>
        >>> results = estimator.estimate(analysis_df)
        >>> print(results.data)
                     key  start_index  ...  lower_threshold_roc_auc alert_roc_auc
        0       [0:4999]            0  ...                  0.97866         False
        1    [5000:9999]         5000  ...                  0.97866         False
        2  [10000:14999]        10000  ...                  0.97866         False
        3  [15000:19999]        15000  ...                  0.97866         False
        4  [20000:24999]        20000  ...                  0.97866         False
        5  [25000:29999]        25000  ...                  0.97866          True
        6  [30000:34999]        30000  ...                  0.97866          True
        7  [35000:39999]        35000  ...                  0.97866          True
        8  [40000:44999]        40000  ...                  0.97866          True
        9  [45000:49999]        45000  ...                  0.97866          True
        >>> for metric in estimator.metrics:
        >>>     results.plot(metric=metric, plot_reference=True).show()
        """
        if kind == 'performance':
            if metric is None:
                raise InvalidArgumentsException(
                    "no value for 'metric' given. Please provide the name of a metric to display."
                )
            if isinstance(metric, str):
                metric = MetricFactory.create(
                    metric,
                    self.problem_type,
                    y_pred_proba=self.y_pred_proba,
                    y_pred=self.y_pred,
                    y_true=self.y_true,
                    chunker=self.chunker,
                    timestamp_column_name=self.timestamp_column_name,
                )
            return self._plot_cbpe_performance_estimation(self.to_df(multilevel=False), self, metric, plot_reference)
        else:
            raise InvalidArgumentsException(f"unknown plot kind '{kind}'. " f"Please provide on of: ['performance'].")

    def _plot_cbpe_performance_estimation(
        self, estimation_results: pd.DataFrame, estimator, metric: Metric, plot_reference: bool
    ) -> go.Figure:
        """Renders a line plot of the ``reconstruction_error`` of the data reconstruction drift calculation results.

        Chunks are set on a time-based X-axis by using the period containing their observations.
        Chunks of different periods (``reference`` and ``analysis``) are represented using different colors and
        a vertical separation if the drift results contain multiple periods.

        If the ``realized_performance`` data is also provided, an extra line shall be plotted to allow an easy
        comparison of the estimated versus realized performance.

        Parameters
        ----------
        estimation_results : pd.DataFrame
            Results of the data CBPE performance estimation
        metric: str, default=None
                The metric to plot when rendering a plot of kind 'performance'.

        Returns
        -------
        fig: plotly.graph_objects.Figure
            A ``Figure`` object containing the requested performance estimation plot.
            Can be saved to disk or shown rendered on screen using ``fig.show()``.
        """
        estimation_results = estimation_results.copy()

        plot_period_separator = plot_reference

        estimation_results['estimated'] = True

        if not plot_reference:
            estimation_results = estimation_results[estimation_results['chunk_period'] == 'analysis']

        # TODO: hack, assembling single results column to pass to plotting, overriding alert cols
        estimation_results['plottable'] = estimation_results.apply(
            lambda r: r[f'{metric.column_name}_value']
            if r['chunk_period'] == 'analysis'
            else r[f'{metric.column_name}_realized'],
            axis=1,
        )
        estimation_results['alert'] = estimation_results.apply(
            lambda r: r[f'{metric.column_name}_alert'] if r['chunk_period'] == 'analysis' else False, axis=1
        )

        is_time_based_x_axis = self.timestamp_column_name is not None

        # Plot estimated performance
        fig = _step_plot(
            table=estimation_results,
            metric_column_name='plottable',
            chunk_column_name='chunk_key',
            chunk_type_column_name='chunk_period',
<<<<<<< HEAD
            chunk_index_column_name='chunk_chunk_index',
=======
            chunk_index_column_name='chunk_index',
>>>>>>> 79b9eee3
            chunk_legend_labels=[
                f'Reference period (realized {metric.display_name})',
                f'Analysis period (estimated {metric.display_name})',
            ],
            drift_column_name='alert',
            drift_legend_label='Degraded performance',
            hover_labels=['Chunk', f'{metric.display_name}', 'Target data'],
            hover_marker_labels=['Reference', 'No change', 'Change'],
            lower_threshold_column_name=f'{metric.column_name}_lower_threshold',
            upper_threshold_column_name=f'{metric.column_name}_upper_threshold',
            threshold_legend_label='Performance threshold',
            title=f'CBPE - Estimated {metric.display_name}',
            y_axis_title=f'{metric.display_name}',
            v_line_separating_analysis_period=plot_period_separator,
            estimated_column_name='estimated',
            lower_confidence_column_name=f'{metric.column_name}_lower_confidence_boundary',
            upper_confidence_column_name=f'{metric.column_name}_upper_confidence_boundary',
            sampling_error_column_name=f'{metric.column_name}_sampling_error',
            start_date_column_name='chunk_start_date' if is_time_based_x_axis else None,
            end_date_column_name='chunk_end_date' if is_time_based_x_axis else None,
        )

        return fig<|MERGE_RESOLUTION|>--- conflicted
+++ resolved
@@ -15,7 +15,6 @@
 from nannyml.exceptions import InvalidArgumentsException
 from nannyml.performance_estimation.confidence_based.metrics import Metric, MetricFactory
 from nannyml.plots._step_plot import _step_plot
-from nannyml.usage_logging import UsageEvent, log_usage
 
 SUPPORTED_METRIC_VALUES = ['roc_auc', 'f1', 'precision', 'recall', 'specificity', 'accuracy']
 
@@ -44,33 +43,20 @@
         self.problem_type = problem_type
         self.chunker = chunker
 
-<<<<<<< HEAD
-    def _filter(self, period: str, metrics: List[str] = None, *args, **kwargs) -> AbstractEstimatorResult:
-=======
     def _filter(self, period: str, metrics: Optional[List[str]] = None, *args, **kwargs) -> AbstractEstimatorResult:
->>>>>>> 79b9eee3
         if metrics is None:
             metrics = [metric.column_name for metric in self.metrics]
 
         data = pd.concat([self.data.loc[:, (['chunk'])], self.data.loc[:, (metrics,)]], axis=1)
         if period != 'all':
-<<<<<<< HEAD
-            data = self.data.loc[self.data.loc[:, ('chunk', 'period')] == period, :]
-=======
             data = data.loc[data.loc[:, ('chunk', 'period')] == period, :]
->>>>>>> 79b9eee3
 
         data = data.reset_index(drop=True)
         res = copy.deepcopy(self)
         res.data = data
-<<<<<<< HEAD
-
-=======
         res.metrics = [metric for metric in self.metrics if metric.column_name in metrics]
->>>>>>> 79b9eee3
         return res
 
-    @log_usage(UsageEvent.CBPE_PLOT, metadata_from_kwargs=['kind'])
     def plot(
         self,
         kind: str = 'performance',
@@ -210,11 +196,7 @@
             metric_column_name='plottable',
             chunk_column_name='chunk_key',
             chunk_type_column_name='chunk_period',
-<<<<<<< HEAD
-            chunk_index_column_name='chunk_chunk_index',
-=======
             chunk_index_column_name='chunk_index',
->>>>>>> 79b9eee3
             chunk_legend_labels=[
                 f'Reference period (realized {metric.display_name})',
                 f'Analysis period (estimated {metric.display_name})',

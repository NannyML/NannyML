#  Author:   Niels Nuyttens  <niels@nannyml.com>
#
#  License: Apache Software License 2.0

"""Module containing CBPE estimation results and plotting implementations."""
import copy
from typing import List, Optional, Union

import pandas as pd
from plotly import graph_objects as go

from nannyml._typing import ModelOutputsType, ProblemType
from nannyml.base import AbstractEstimatorResult
from nannyml.chunk import Chunker
from nannyml.exceptions import InvalidArgumentsException
<<<<<<< HEAD
from nannyml.performance_estimation.confidence_based.metrics import Metric
from nannyml.plots.blueprints.metrics import plot_metric_list
=======
from nannyml.performance_estimation.confidence_based.metrics import Metric, MetricFactory
from nannyml.plots._step_plot import _step_plot
from nannyml.usage_logging import UsageEvent, log_usage
>>>>>>> 779b8383

SUPPORTED_METRIC_VALUES = ['roc_auc', 'f1', 'precision', 'recall', 'specificity', 'accuracy']


class Result(AbstractEstimatorResult):
    """Contains results for CBPE estimation and adds plotting functionality."""

    def __init__(
        self,
        results_data: pd.DataFrame,
        metrics: List[Metric],
        y_pred: str,
        y_pred_proba: ModelOutputsType,
        y_true: str,
        chunker: Chunker,
        problem_type: ProblemType,
        timestamp_column_name: Optional[str] = None,
    ):
        super().__init__(results_data)

        self.metrics = metrics
        self.y_pred = y_pred
        self.y_pred_proba = y_pred_proba
        self.y_true = y_true
        self.timestamp_column_name = timestamp_column_name
        self.problem_type = problem_type
        self.chunker = chunker

    def _filter(self, period: str, metrics: Optional[List[str]] = None, *args, **kwargs) -> AbstractEstimatorResult:
        if metrics is None:
            metrics = [metric.column_name for metric in self.metrics]

        data = pd.concat([self.data.loc[:, (['chunk'])], self.data.loc[:, (metrics,)]], axis=1)
        if period != 'all':
            data = data.loc[data.loc[:, ('chunk', 'period')] == period, :]

        data = data.reset_index(drop=True)
        res = copy.deepcopy(self)
        res.data = data
<<<<<<< HEAD
        res.metrics = [m for m in self.metrics if m.column_name in metrics]

=======
        res.metrics = [metric for metric in self.metrics if metric.column_name in metrics]
>>>>>>> 779b8383
        return res

    @log_usage(UsageEvent.CBPE_PLOT, metadata_from_kwargs=['kind'])
    def plot(
        self,
        kind: str = 'performance',
        metric: Optional[Union[str, Metric]] = None,
        plot_reference: bool = False,
        *args,
        **kwargs,
    ) -> go.Figure:
        """Render plots based on CBPE estimation results.

        This function will return a :class:`plotly.graph_objects.Figure` object.
        The following kinds of plots are available:

        - ``performance``: a line plot rendering the estimated performance per :class:`~nannyml.chunk.Chunk` after
            applying the :meth:`~nannyml.performance_estimation.confidence_based.CBPE.calculate` method on a chunked
            dataset.

        Returns
        -------
        fig: :class:`plotly.graph_objs._figure.Figure`
            A :class:`~plotly.graph_objs._figure.Figure` object containing the requested drift plot.

            Can be saved to disk using the :meth:`~plotly.graph_objs._figure.Figure.write_image` method
            or shown rendered on screen using the :meth:`~plotly.graph_objs._figure.Figure.show` method.

        Examples
        --------
        >>> import nannyml as nml
        >>>
        >>> reference_df, analysis_df, target_df = nml.load_synthetic_binary_classification_dataset()
        >>>
        >>> estimator = nml.CBPE(
        >>>     y_true='work_home_actual',
        >>>     y_pred='y_pred',
        >>>     y_pred_proba='y_pred_proba',
        >>>     timestamp_column_name='timestamp',
        >>>     metrics=['f1', 'roc_auc']
        >>> )
        >>>
        >>> estimator.fit(reference_df)
        >>>
        >>> results = estimator.estimate(analysis_df)
        >>> results.plot().show()
        """
        if kind == 'performance':
            return plot_metric_list(
                self, title='Estimated performance <b>(CBPE)</b>', subplot_title_format='Estimated <b>{metric_name}</b>'
            )
        else:
            raise InvalidArgumentsException(f"unknown plot kind '{kind}'. " f"Please provide on of: ['performance'].")<|MERGE_RESOLUTION|>--- conflicted
+++ resolved
@@ -13,14 +13,9 @@
 from nannyml.base import AbstractEstimatorResult
 from nannyml.chunk import Chunker
 from nannyml.exceptions import InvalidArgumentsException
-<<<<<<< HEAD
 from nannyml.performance_estimation.confidence_based.metrics import Metric
 from nannyml.plots.blueprints.metrics import plot_metric_list
-=======
-from nannyml.performance_estimation.confidence_based.metrics import Metric, MetricFactory
-from nannyml.plots._step_plot import _step_plot
 from nannyml.usage_logging import UsageEvent, log_usage
->>>>>>> 779b8383
 
 SUPPORTED_METRIC_VALUES = ['roc_auc', 'f1', 'precision', 'recall', 'specificity', 'accuracy']
 
@@ -60,12 +55,8 @@
         data = data.reset_index(drop=True)
         res = copy.deepcopy(self)
         res.data = data
-<<<<<<< HEAD
         res.metrics = [m for m in self.metrics if m.column_name in metrics]
 
-=======
-        res.metrics = [metric for metric in self.metrics if metric.column_name in metrics]
->>>>>>> 779b8383
         return res
 
     @log_usage(UsageEvent.CBPE_PLOT, metadata_from_kwargs=['kind'])

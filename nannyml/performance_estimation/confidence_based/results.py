#  Author:   Niels Nuyttens  <niels@nannyml.com>
#
#  License: Apache Software License 2.0

"""Module containing CBPE estimation results and plotting implementations."""
from typing import List, Optional

import pandas as pd
from plotly import graph_objects as go

from nannyml._typing import Key, ModelOutputsType, ProblemType
from nannyml.base import Abstract1DResult
from nannyml.chunk import Chunker
from nannyml.exceptions import InvalidArgumentsException
from nannyml.performance_estimation.confidence_based.metrics import Metric
from nannyml.plots.blueprints.comparisons import ResultCompareMixin
from nannyml.plots.blueprints.metrics import plot_metrics
from nannyml.usage_logging import UsageEvent, log_usage

SUPPORTED_METRIC_VALUES = [
    'roc_auc',
    'f1',
    'precision',
    'recall',
    'specificity',
    'accuracy',
    'confusion_matrix',
    'true_positive',
    'true_negative',
    'false_positive',
    'false_negative',
]


class Result(Abstract1DResult, ResultCompareMixin):
    """Contains results for CBPE estimation and adds plotting functionality."""

    def __init__(
        self,
        results_data: pd.DataFrame,
        metrics: List[Metric],
        y_pred: str,
        y_pred_proba: ModelOutputsType,
        y_true: str,
        chunker: Chunker,
        problem_type: ProblemType,
        timestamp_column_name: Optional[str] = None,
    ):
        super().__init__(results_data, metrics)

        self.y_pred = y_pred
        self.y_pred_proba = y_pred_proba
        self.y_true = y_true
        self.timestamp_column_name = timestamp_column_name
        self.problem_type = problem_type
        self.chunker = chunker

<<<<<<< HEAD
=======
    def _filter(self, period: str, metrics: Optional[List[str]] = None, *args, **kwargs) -> ResultType:
        """Filter the results based on the specified period and metrics.

        This function begins by expanding the metrics to all the metrics that were specified
        or if no metrics were specified, all the metrics that were used to calculate the results.
        Since some metrics have multiple components, we expand these to their individual components.
        For example, the ``confusion_matrix`` metric has four components: ``true_positive``,
        ``true_negative``, ``false_positive``, and ``false_negative``.  Specifying ``confusion_matrix``
        or, for example, ``true_positive`` are both valid. We then filter the results based on the
        specified period and metrics.
        """
        if metrics is None:
            filtered_metrics = self.metrics
        else:
            filtered_metrics = []
            for name in metrics:
                if name not in SUPPORTED_METRIC_VALUES:
                    raise InvalidArgumentsException(
                        f"invalid metric '{name}'. Please choose from {SUPPORTED_METRIC_VALUES}"
                    )

                m = self._get_metric_by_name(name)

                if m:
                    filtered_metrics.append(m)
                else:
                    raise InvalidArgumentsException(f"no '{name}' in result, did you calculate it?")

        metric_column_names = [name for metric in filtered_metrics for name in metric.column_names]

        data = pd.concat([self.data.loc[:, (['chunk'])], self.data.loc[:, (metric_column_names,)]], axis=1)
        if period != 'all':
            data = data.loc[data.loc[:, ('chunk', 'period')] == period, :]

        data = data.reset_index(drop=True)
        res = copy.deepcopy(self)
        res.data = data
        res.metrics = filtered_metrics

        return res

    def _get_metric_by_name(self, name: str) -> Optional[Metric]:
        for metric in self.metrics:
            # If we match the metric by name, return the metric
            # E.g. matching the name 'confusion_matrix'
            if name == metric.name:
                return metric
            # If we match one of the metric component names
            # E.g. matching the name 'true_positive' with the confusion matrix metric
            elif name in metric.column_names:
                # Only retain the component whose column name was given to filter on
                res = copy.deepcopy(metric)
                res.components = list(filter(lambda c: c[1] == name, metric.components))
                return res
            else:
                continue
        return None

>>>>>>> e15d76c5
    def keys(self) -> List[Key]:
        return [
            Key(
                properties=(component[1],),
                display_names=(
                    f'estimated {component[0]}',
                    component[0],
                ),
            )
            for metric in self.metrics
            for component in metric.components
        ]

    @log_usage(UsageEvent.CBPE_PLOT, metadata_from_kwargs=['kind'])
    def plot(
        self,
        kind: str = 'performance',
        *args,
        **kwargs,
    ) -> go.Figure:
        """Render plots based on CBPE estimation results.

        This function will return a :class:`plotly.graph_objects.Figure` object.
        The following kinds of plots are available:

        - ``performance``: a line plot rendering the estimated performance per :class:`~nannyml.chunk.Chunk` after
            applying the :meth:`~nannyml.performance_estimation.confidence_based.CBPE.calculate` method on a chunked
            dataset.

        Returns
        -------
        fig: :class:`plotly.graph_objs._figure.Figure`
            A :class:`~plotly.graph_objs._figure.Figure` object containing the requested drift plot.

            Can be saved to disk using the :meth:`~plotly.graph_objs._figure.Figure.write_image` method
            or shown rendered on screen using the :meth:`~plotly.graph_objs._figure.Figure.show` method.

        Examples
        --------
        >>> import nannyml as nml
        >>>
        >>> reference_df, analysis_df, target_df = nml.load_synthetic_binary_classification_dataset()
        >>>
        >>> estimator = nml.CBPE(
        >>>     y_true='work_home_actual',
        >>>     y_pred='y_pred',
        >>>     y_pred_proba='y_pred_proba',
        >>>     timestamp_column_name='timestamp',
        >>>     metrics=['f1', 'roc_auc']
        >>> )
        >>>
        >>> estimator.fit(reference_df)
        >>>
        >>> results = estimator.estimate(analysis_df)
        >>> results.plot().show()
        """
        if kind == 'performance':
            return plot_metrics(
                self,
                title='Estimated performance <b>(CBPE)</b>',
                subplot_title_format='Estimated <b>{display_names[1]}</b>',
                subplot_y_axis_title_format='{display_names[1]}',
            )
        else:
            raise InvalidArgumentsException(f"unknown plot kind '{kind}'. " f"Please provide on of: ['performance'].")<|MERGE_RESOLUTION|>--- conflicted
+++ resolved
@@ -3,12 +3,14 @@
 #  License: Apache Software License 2.0
 
 """Module containing CBPE estimation results and plotting implementations."""
-from typing import List, Optional
+import copy
+from typing import List, Optional, cast
 
 import pandas as pd
 from plotly import graph_objects as go
 
 from nannyml._typing import Key, ModelOutputsType, ProblemType
+from nannyml._typing import Result as ResultType
 from nannyml.base import Abstract1DResult
 from nannyml.chunk import Chunker
 from nannyml.exceptions import InvalidArgumentsException
@@ -55,8 +57,6 @@
         self.problem_type = problem_type
         self.chunker = chunker
 
-<<<<<<< HEAD
-=======
     def _filter(self, period: str, metrics: Optional[List[str]] = None, *args, **kwargs) -> ResultType:
         """Filter the results based on the specified period and metrics.
 
@@ -81,11 +81,11 @@
                 m = self._get_metric_by_name(name)
 
                 if m:
-                    filtered_metrics.append(m)
+                    filtered_metrics = filtered_metrics + [m]
                 else:
                     raise InvalidArgumentsException(f"no '{name}' in result, did you calculate it?")
 
-        metric_column_names = [name for metric in filtered_metrics for name in metric.column_names]
+        metric_column_names = [name for metric in filtered_metrics for name in metric.column_names]  # type: ignore
 
         data = pd.concat([self.data.loc[:, (['chunk'])], self.data.loc[:, (metric_column_names,)]], axis=1)
         if period != 'all':
@@ -100,6 +100,7 @@
 
     def _get_metric_by_name(self, name: str) -> Optional[Metric]:
         for metric in self.metrics:
+            assert isinstance(metric, Metric)
             # If we match the metric by name, return the metric
             # E.g. matching the name 'confusion_matrix'
             if name == metric.name:
@@ -115,7 +116,6 @@
                 continue
         return None
 
->>>>>>> e15d76c5
     def keys(self) -> List[Key]:
         return [
             Key(
@@ -126,7 +126,7 @@
                 ),
             )
             for metric in self.metrics
-            for component in metric.components
+            for component in cast(Metric, metric).components
         ]
 
     @log_usage(UsageEvent.CBPE_PLOT, metadata_from_kwargs=['kind'])

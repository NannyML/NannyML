--- conflicted
+++ resolved
@@ -270,7 +270,6 @@
 
         chunk_record = {}
 
-<<<<<<< HEAD
         try:
             estimated_metric_value = self._estimate(chunk_data)
             metric_estimate_sampling_error = self._sampling_error(chunk_data)
@@ -278,13 +277,14 @@
             chunk_record[f'sampling_error_{column_name}'] = metric_estimate_sampling_error
             chunk_record[f'realized_{column_name}'] = self._realized_performance(chunk_data)
             chunk_record[f'upper_confidence_boundary_{column_name}'] = np.minimum(
-                self.confidence_upper_bound or np.inf,
-                estimated_metric_value + SAMPLING_ERROR_RANGE * metric_estimate_sampling_error,
-            )
-            chunk_record[f'lower_confidence_boundary_{column_name}'] = np.maximum(
-                self.confidence_lower_bound or -np.inf,
-                estimated_metric_value - SAMPLING_ERROR_RANGE * metric_estimate_sampling_error,
-            )
+            np.inf if self.upper_threshold_value_limit is None else self.upper_threshold_value_limit,
+            estimated_metric_value + SAMPLING_ERROR_RANGE * metric_estimate_sampling_error,
+        )
+
+        chunk_record[f'lower_confidence_boundary_{column_name}'] = np.maximum(
+            -np.inf if self.lower_threshold_value_limit is None else self.lower_threshold_value_limit,
+            estimated_metric_value - SAMPLING_ERROR_RANGE * metric_estimate_sampling_error,
+        )
             chunk_record[f'upper_threshold_{column_name}'] = self.upper_threshold_value
             chunk_record[f'lower_threshold_{column_name}'] = self.lower_threshold_value
             chunk_record[f'alert_{column_name}'] = self.alert(estimated_metric_value)
@@ -300,34 +300,6 @@
             chunk_record[f'alert_{column_name}'] = np.NaN
         finally:
             return chunk_record
-=======
-        estimated_metric_value = self._estimate(chunk_data)
-
-        metric_estimate_sampling_error = self._sampling_error(chunk_data)
-
-        chunk_record[f'estimated_{column_name}'] = estimated_metric_value
-
-        chunk_record[f'sampling_error_{column_name}'] = metric_estimate_sampling_error
-
-        chunk_record[f'realized_{column_name}'] = self._realized_performance(chunk_data)
-
-        chunk_record[f'upper_confidence_boundary_{column_name}'] = np.minimum(
-            np.inf if self.upper_threshold_value_limit is None else self.upper_threshold_value_limit,
-            estimated_metric_value + SAMPLING_ERROR_RANGE * metric_estimate_sampling_error,
-        )
-
-        chunk_record[f'lower_confidence_boundary_{column_name}'] = np.maximum(
-            -np.inf if self.lower_threshold_value_limit is None else self.lower_threshold_value_limit,
-            estimated_metric_value - SAMPLING_ERROR_RANGE * metric_estimate_sampling_error,
-        )
-
-        chunk_record[f'upper_threshold_{column_name}'] = self.upper_threshold_value
-        chunk_record[f'lower_threshold_{column_name}'] = self.lower_threshold_value
-
-        chunk_record[f'alert_{column_name}'] = self.alert(estimated_metric_value)
-
-        return chunk_record
->>>>>>> d1a70ea3
 
 
 class MetricFactory:

--- conflicted
+++ resolved
@@ -62,16 +62,10 @@
             The name used to indicate the metric in columns of a DataFrame.
         y_pred_proba: Union[str, Dict[str, str]]
             Name(s) of the column(s) containing your model output.
-<<<<<<< HEAD
-                - For binary classification, pass a single string refering to the model output column.
-                - For multiclass classification, pass a dictionary that maps a class string to the column name \
-                containing model outputs for that class.
-=======
+
                 - For binary classification, pass a single string referring to the model output column.
                 - For multiclass classification, pass a dictionary that maps a class string to the column name
                   containing model outputs for that class.
-
->>>>>>> fef6fd94
         y_pred: str
             The name of the column containing your model predictions.
         y_true: str
@@ -81,11 +75,7 @@
         threshold: Threshold
             The Threshold instance that determines how the lower and upper threshold values will be calculated.
         components: List[Tuple[str str]]
-<<<<<<< HEAD
-            A list of (display_name, column_name) tuples
-=======
             A list of (display_name, column_name) tuples.
->>>>>>> fef6fd94
         timestamp_column_name: Optional[str], default=None
             The name of the column containing the timestamp of the model prediction.
             If not given, plots will not use a time-based x-axis but will use the index of the chunks instead.
@@ -99,8 +89,6 @@
             values that end up below this limit will be replaced by this limit value.
             The limit is often a theoretical constraint enforced by a specific drift detection method or performance
             metric.
-<<<<<<< HEAD
-=======
 
         Notes
         -----
@@ -108,8 +96,6 @@
         The `components` approach taken here is a quick fix to deal with metrics that return multiple values.
         Look at the `confusion_matrix` for example: a single metric produces 4 different result sets (containing values,
         thresholds, alerts, etc.).
-
->>>>>>> fef6fd94
         """
         self.name = name
 

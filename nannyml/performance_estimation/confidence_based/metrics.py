--- conflicted
+++ resolved
@@ -368,7 +368,6 @@
         self._sampling_error_components: Tuple = ()
 
     def _fit(self, reference_data: pd.DataFrame):
-        # filter nans here
         data = reference_data[[self.y_true, self.y_pred_proba]]
         data, empty = common_nan_removal(data, [self.y_true, self.y_pred_proba])
         if empty:
@@ -512,7 +511,6 @@
 
     def _fit(self, reference_data: pd.DataFrame):
         """Metric _fit implementation on reference data."""
-        # filter nans
         data = reference_data[[self.y_true, self.y_pred_proba]]
         data, empty = common_nan_removal(data, [self.y_true, self.y_pred_proba])
         y_true = data[self.y_true]
@@ -1152,16 +1150,10 @@
             self._logger.debug(f"Not enough data to compute realized {self.display_name}.")
             warnings.warn(f"Not enough data to compute realized {self.display_name}.")
             return np.NaN
-<<<<<<< HEAD
 
         y_true = data[self.y_true]
         y_pred = data[self.y_pred]
-
-        tn, fp, fn, tp = confusion_matrix(y_true, y_pred).ravel()
-=======
-        y_pred, y_true = _dat
         tn, fp, fn, tp = confusion_matrix(y_true, y_pred, labels=self._labels).ravel()
->>>>>>> 9f09409e
         denominator = tn + fp
         if denominator == 0:
             return np.NaN

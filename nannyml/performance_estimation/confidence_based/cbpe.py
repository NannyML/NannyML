#  Author:   Niels Nuyttens  <niels@nannyml.com>
#
#  License: Apache Software License 2.0

<<<<<<< HEAD
"""A module with the implementation of the CBPE estimator.

The estimator manages a list of :class:`~nannyml.performance_estimation.confidence_based.metrics.Metric` instances,
constructed using the :class:`~nannyml.performance_estimation.confidence_based.metrics.MetricFactory`.

The estimator is then responsible for delegating the `fit` and `estimate` method calls to each of the managed
:class:`~nannyml.performance_estimation.confidence_based.metrics.Metric` instances and building a
:class:`~nannyml.performance_estimation.confidence_based.results.Result` object.

For more information, check out the `tutorial`_ and the `deep dive`_.

.. _tutorial:
    https://nannyml.readthedocs.io/en/stable/tutorials/performance_estimation/binary_performance_estimation.html

.. _deep dive:
    https://nannyml.readthedocs.io/en/stable/how_it_works/performance_estimation.html#confidence-based-performance-estimation-cbpe
"""
=======
>>>>>>> 05d75d10
from __future__ import annotations

import copy
from typing import Any, Dict, List, Optional, Tuple, Union

import numpy as np
import pandas as pd
from pandas import MultiIndex
from sklearn.preprocessing import label_binarize

from nannyml._typing import ModelOutputsType, ProblemType, model_output_column_names
from nannyml.base import AbstractEstimator, _list_missing
from nannyml.calibration import Calibrator, CalibratorFactory, NoopCalibrator, needs_calibration
from nannyml.chunk import Chunk, Chunker
from nannyml.exceptions import InvalidArgumentsException
from nannyml.performance_estimation.confidence_based import SUPPORTED_METRIC_VALUES
from nannyml.performance_estimation.confidence_based.metrics import MetricFactory
from nannyml.performance_estimation.confidence_based.results import Result
from nannyml.thresholds import StandardDeviationThreshold, Threshold
from nannyml.usage_logging import UsageEvent, log_usage

DEFAULT_THRESHOLDS: Dict[str, Threshold] = {
    'roc_auc': StandardDeviationThreshold(),
    'f1': StandardDeviationThreshold(),
    'precision': StandardDeviationThreshold(),
    'recall': StandardDeviationThreshold(),
    'specificity': StandardDeviationThreshold(),
    'accuracy': StandardDeviationThreshold(),
    'confusion_matrix': StandardDeviationThreshold(),
    'business_value': StandardDeviationThreshold(),
}


class CBPE(AbstractEstimator):
    """Performance estimator using the Confidence Based Performance Estimation (CBPE) technique.

    CBPE leverages the confidence score of the model predictions. It is used to estimate the performance of
    classification models as they return predictions with an associated confidence score.

    For more information, check out the `tutorial for binary classification`_,
    the `tutorial for multiclass classification`_ or the `deep dive`_.

    .. _tutorial for binary classification:
        https://nannyml.readthedocs.io/en/stable/tutorials/performance_estimation/binary_performance_estimation.html

    .. _tutorial for multiclass classification:
        https://nannyml.readthedocs.io/en/stable/tutorials/performance_estimation/multiclass_performance_estimation.html

    .. _deep dive:
        https://nannyml.readthedocs.io/en/stable/how_it_works/performance_estimation.html#confidence-based-performance-estimation-cbpe
    """

    def __init__(
        self,
        metrics: Union[str, List[str]],
        y_pred: str,
        y_pred_proba: ModelOutputsType,
        y_true: str,
        problem_type: Union[str, ProblemType],
        timestamp_column_name: Optional[str] = None,
        chunk_size: Optional[int] = None,
        chunk_number: Optional[int] = None,
        chunk_period: Optional[str] = None,
        chunker: Optional[Chunker] = None,
        calibration: Optional[str] = None,
        calibrator: Optional[Calibrator] = None,
        thresholds: Optional[Dict[str, Threshold]] = None,
        normalize_confusion_matrix: Optional[str] = None,
        business_value_matrix: Optional[Union[List, np.ndarray]] = None,
        normalize_business_value: Optional[str] = None,
    ):
        """Initializes a new CBPE performance estimator.

        Parameters
        ----------
        y_true: str
            The name of the column containing target values (that are provided in reference data during fitting).
        y_pred_proba: Union[str, Dict[str, str]]
            Name(s) of the column(s) containing your model output.

                - For binary classification, pass a single string refering to the model output column.
                - For multiclass classification, pass a dictionary that maps a class string to the column name
                  model outputs for that class.
        y_pred: str
            The name of the column containing your model predictions.
        timestamp_column_name: str, default=None
            The name of the column containing the timestamp of the model prediction.
            If not given, plots will not use a time-based x-axis but will use the index of the chunks instead.
        metrics: Union[str, List[str]]
            A metric or list of metrics to calculate.

            Supported metrics by CBPE:

                - `roc_auc`
                - `f1`
                - `precision`
                - `recall`
                - `specificity`
                - `accuracy`
                - `confusion_matrix` - only for binary classification tasks
                - `business_value` - only for binary classification tasks
        chunk_size: int, default=None
            Splits the data into chunks containing `chunks_size` observations.
            Only one of `chunk_size`, `chunk_number` or `chunk_period` should be given.
        chunk_number: int, default=None
            Splits the data into `chunk_number` pieces.
            Only one of `chunk_size`, `chunk_number` or `chunk_period` should be given.
        chunk_period: str, default=None
            Splits the data according to the given period.
            Only one of `chunk_size`, `chunk_number` or `chunk_period` should be given.
        chunker : Chunker, default=None
            The `Chunker` used to split the data sets into a lists of chunks.
        calibration: str, default='isotonic'
            Determines which calibration will be applied to the model predictions. Defaults to 'isotonic', currently
            the only supported value.
        calibrator: Calibrator, default=None
            A specific instance of a Calibrator to be applied to the model predictions.
            If not set NannyML will use the value of the ``calibration`` variable instead.
        thresholds: dict
<<<<<<< HEAD
            The default values are::
=======
            The default value is::
>>>>>>> 05d75d10

                {
                    'roc_auc': StandardDeviationThreshold(),
                    'f1': StandardDeviationThreshold(),
                    'precision': StandardDeviationThreshold(),
                    'recall': StandardDeviationThreshold(),
                    'specificity': StandardDeviationThreshold(),
                    'accuracy': StandardDeviationThreshold(),
<<<<<<< HEAD
                    'confusion_matrix': StandardDeviationThreshold(),
                    'business_cost': StandardDeviationThreshold(),
=======
                    'confusion_matrix': StandardDeviationThreshold(),  # only for binary classification
                    'business_value': StandardDeviationThreshold(),  # only for binary classification
>>>>>>> 05d75d10
                }

            A dictionary allowing users to set a custom threshold for each method. It links a `Threshold` subclass
            to a method name. This dictionary is optional.
<<<<<<< HEAD
            When a dictionary is given its values will override the default values. If no dictionary is given a default
            will be applied.
=======
            If no dictionary is given a default will be applied.
>>>>>>> 05d75d10
        problem_type: Union[str, ProblemType]
            Determines which CBPE implementation to use. Allowed problem type values are 'classification_binary' and
            'classification_multiclass'.
        normalize_confusion_matrix: str, default=None
            Determines how the confusion matrix will be normalized. Allowed values are None, 'all', 'true' and
            'predicted'.

                - None - the confusion matrix will not be normalized and the counts for each cell of the matrix \
                will be returned.
                - 'all' - the confusion matrix will be normalized by the total number of observations.
                - 'true' - the confusion matrix will be normalized by the total number of observations for each true  \
                class.
                - 'predicted' - the confusion matrix will be normalized by the total number of observations for each \
                predicted class.
        business_value_matrix: Optional[Union[List, np.ndarray]], default=None
            A 2x2 matrix that specifies the value of each cell in the confusion matrix.
            The format of the business value matrix must be specified as [[value_of_TN, value_of_FP], \
            [value_of_FN, value_of_TP]]. Required when estimating the 'business_value' metric.
        normalize_business_value: str, default=None
            Determines how the business value will be normalized. Allowed values are None and
            'per_prediction'.

            - None - the business value will not be normalized and the value returned will be the total value per chunk.
            - 'per_prediction' - the value will be normalized by the number of predictions in the chunk.

        Examples
        --------
        Using CBPE to estimate the perfomance of a model for a binary classification problem.

        >>> import nannyml as nml
        >>> reference_df, analysis_df, _ = nml.load_synthetic_binary_classification_dataset()
        >>> estimator = nml.CBPE(
        ...     y_pred_proba='y_pred_proba',
        ...     y_pred='y_pred',
        ...     y_true='work_home_actual',
        ...     timestamp_column_name='timestamp',
        ...     metrics=['roc_auc', 'f1'],
        ...     chunk_size=5000,
        ...     problem_type='classification_binary',
        >>> )
        >>> estimator.fit(reference_df)
        >>> results = estimator.estimate(analysis_df)
        >>> metric_fig = results.plot()
        >>> metric_fig.show()


        Using CBPE to estimate the perfomance of a model for a multiclass classification problem.

        >>> import nannyml as nml
        >>> reference_df, analysis_df, _ = nml.load_synthetic_multiclass_classification_dataset()
        >>> estimator = nml.CBPE(
        ...     y_pred_proba={
        ...         'prepaid_card': 'y_pred_proba_prepaid_card',
        ...         'highstreet_card': 'y_pred_proba_highstreet_card',
        ...         'upmarket_card': 'y_pred_proba_upmarket_card'},
        ...     y_pred='y_pred',
        ...     y_true='y_true',
        ...     timestamp_column_name='timestamp',
        ...     problem_type='classification_multiclass',
        ...     metrics=['roc_auc', 'f1'],
        ...     chunk_size=6000,
        >>> )
        >>> estimator.fit(reference_df)
        >>> results = estimator.estimate(analysis_df)
        >>> metric_fig = results.plot()
        >>> metric_fig.show()
        """
        super().__init__(chunk_size, chunk_number, chunk_period, chunker, timestamp_column_name)

        self.y_true = y_true
        self.y_pred = y_pred
        self.y_pred_proba = y_pred_proba

        if metrics is None or len(metrics) == 0:
            raise InvalidArgumentsException(
                "no metrics provided. Please provide a non-empty list of metrics."
                f"Supported values are {SUPPORTED_METRIC_VALUES}."
            )

        valid_normalizations = [None, 'all', 'pred', 'true']
        if normalize_confusion_matrix not in valid_normalizations:
            raise InvalidArgumentsException(
                f"'normalize_confusion_matrix' given was '{normalize_confusion_matrix}'. "
                f"Binary use cases require 'normalize_confusion_matrix' to be one of {valid_normalizations}."
            )

        if normalize_business_value not in [None, "per_prediction"]:
            raise InvalidArgumentsException(
                f"normalize_business_value must be None or 'per_prediction', but got '{normalize_business_value}'"
            )

        if isinstance(problem_type, str):
            self.problem_type = ProblemType.parse(problem_type)
        else:
            self.problem_type = problem_type

        self.thresholds = DEFAULT_THRESHOLDS
        if thresholds:
            self.thresholds.update(**thresholds)

        if isinstance(metrics, str):
            metrics = [metrics]

        self.metrics = []
        for metric in metrics:
            if metric not in SUPPORTED_METRIC_VALUES:
                raise InvalidArgumentsException(
                    f"unknown metric key '{metric}' given. " f"Should be one of {SUPPORTED_METRIC_VALUES}."
                )
            self.metrics.append(
                MetricFactory.create(
                    metric,
                    self.problem_type,
                    y_pred_proba=self.y_pred_proba,
                    y_pred=self.y_pred,
                    y_true=self.y_true,
                    timestamp_column_name=self.timestamp_column_name,
                    chunker=self.chunker,
                    threshold=self.thresholds[metric],
                    normalize_confusion_matrix=normalize_confusion_matrix,
                    business_value_matrix=business_value_matrix,
                    normalize_business_value=normalize_business_value,
                )
            )

        self.confidence_upper_bound = 1
        self.confidence_lower_bound = 0
        self.needs_calibration: bool = False

        if calibrator is None:
            calibrator = CalibratorFactory.create(calibration)

        # Used in binary cases
        # TODO: unify this with multiclass case (or remove from public interface)
        self.calibrator = calibrator

        # Used in multiclass cases
        self._calibrators: Dict[str, Calibrator] = {}

        self.result: Optional[Result] = None

    def __deepcopy__(self, memodict={}):
        cls = self.__class__
        result = cls.__new__(cls, y_pred_proba=self.y_pred_proba, problem_type=self.problem_type)
        memodict[id(self)] = result
        for k, v in self.__dict__.items():
            setattr(result, k, copy.deepcopy(v, memodict))
        return result

    @log_usage(UsageEvent.CBPE_ESTIMATOR_FIT, metadata_from_self=['metrics', 'problem_type'])
    def _fit(self, reference_data: pd.DataFrame, *args, **kwargs) -> CBPE:
        """Fits the drift calculator using a set of reference data.

        Parameters
        ----------
        reference_data : pd.DataFrame
            A reference data set containing predictions (labels and/or probabilities) and target values.

        Returns
        -------
        estimator: PerformanceEstimator
            The fitted estimator.
        """
        if self.problem_type == ProblemType.CLASSIFICATION_BINARY:
            return self._fit_binary(reference_data)
        elif self.problem_type == ProblemType.CLASSIFICATION_MULTICLASS:
            return self._fit_multiclass(reference_data)
        else:
            raise InvalidArgumentsException('CBPE can only be used for binary or multiclass classification problems.')

    @log_usage(UsageEvent.CBPE_ESTIMATOR_RUN, metadata_from_self=['metrics', 'problem_type'])
    def _estimate(self, data: pd.DataFrame, *args, **kwargs) -> Result:
        """Calculates the data reconstruction drift for a given data set.

        Parameters
        ----------
        data : pd.DataFrame
            The dataset to calculate the reconstruction drift for.

        Returns
        -------
        estimates: PerformanceEstimatorResult
            A :class:`result<nannyml.performance_estimation.confidence_based.results.Result>`
            object where each row represents a :class:`~nannyml.chunk.Chunk`,
            containing :class:`~nannyml.chunk.Chunk` properties and the estimated metrics
            for that :class:`~nannyml.chunk.Chunk`.
        """
        if data.empty:
            raise InvalidArgumentsException('data contains no rows. Please provide a valid data set.')

        if self.problem_type == ProblemType.CLASSIFICATION_BINARY:
            _list_missing([self.y_pred, self.y_pred_proba], data)

            # We need uncalibrated data to calculate the realized performance on.
            # https://github.com/NannyML/nannyml/issues/98
            data[f'uncalibrated_{self.y_pred_proba}'] = data[self.y_pred_proba]

            assert isinstance(self.y_pred_proba, str)
            if self.needs_calibration:
                data[self.y_pred_proba] = self.calibrator.calibrate(data[self.y_pred_proba])
        else:
            _list_missing([self.y_pred] + model_output_column_names(self.y_pred_proba), data)

            # We need uncalibrated data to calculate the realized performance on.
            # https://github.com/NannyML/nannyml/issues/98
            for class_proba in model_output_column_names(self.y_pred_proba):
                data[f'uncalibrated_{class_proba}'] = data[class_proba]

            assert isinstance(self.y_pred_proba, Dict)
            data = _calibrate_predicted_probabilities(data, self.y_true, self.y_pred_proba, self._calibrators)

        chunks = self.chunker.split(data)

        res = pd.DataFrame.from_records(
            [
                {
                    'key': chunk.key,
                    'chunk_index': chunk.chunk_index,
                    'start_index': chunk.start_index,
                    'end_index': chunk.end_index,
                    'start_date': chunk.start_datetime,
                    'end_date': chunk.end_datetime,
                    'period': 'analysis',
                    **self._estimate_chunk(chunk),
                }
                for chunk in chunks
            ]
        )

        metric_column_names = [name for metric in self.metrics for name in metric.column_names]
        multilevel_index = _create_multilevel_index(metric_names=metric_column_names)

        res.columns = multilevel_index
        res = res.reset_index(drop=True)

        if self.result is None:
            self.result = Result(
                results_data=res,
                y_pred_proba=self.y_pred_proba,
                y_pred=self.y_pred,
                y_true=self.y_true,
                timestamp_column_name=self.timestamp_column_name,
                metrics=self.metrics,
                chunker=self.chunker,
                problem_type=self.problem_type,
            )
        else:
            self.result = self.result.filter(period='reference')
            self.result.data = pd.concat([self.result.data, res]).reset_index(drop=True)

        return self.result

    def _estimate_chunk(self, chunk: Chunk) -> Dict:
        chunk_records: Dict[str, Any] = {}
        for metric in self.metrics:
            chunk_record = metric.get_chunk_record(chunk.data)
            # add the chunk record to the chunk_records dict
            chunk_records.update(chunk_record)
        return chunk_records

    def _fit_binary(self, reference_data: pd.DataFrame) -> CBPE:
        if reference_data.empty:
            raise InvalidArgumentsException('data contains no rows. Please provide a valid data set.')

        _list_missing([self.y_true, self.y_pred_proba, self.y_pred], list(reference_data.columns))

        # We need uncalibrated data to calculate the realized performance on.
        # We need realized performance in threshold calculations.
        # https://github.com/NannyML/nannyml/issues/98
        reference_data[f'uncalibrated_{self.y_pred_proba}'] = reference_data[self.y_pred_proba]

        for metric in self.metrics:
            metric.fit(reference_data)

        # Fit calibrator if calibration is needed
        aligned_reference_data = reference_data.reset_index(drop=True)  # fix mismatch between data and shuffle split
        self.needs_calibration = needs_calibration(
            y_true=aligned_reference_data[self.y_true],
            y_pred_proba=aligned_reference_data[self.y_pred_proba],
            calibrator=self.calibrator,
        )

        if self.needs_calibration:
            self.calibrator.fit(
                aligned_reference_data[self.y_pred_proba],
                aligned_reference_data[self.y_true],
            )

        self.result = self._estimate(reference_data)
        self.result.data[('chunk', 'period')] = 'reference'

        return self

    def _fit_multiclass(self, reference_data: pd.DataFrame) -> CBPE:
        if reference_data.empty:
            raise InvalidArgumentsException('data contains no rows. Please provide a valid data set.')

        _list_missing([self.y_true, self.y_pred] + model_output_column_names(self.y_pred_proba), reference_data)

        # We need uncalibrated data to calculate the realized performance on.
        # We need realized performance in threshold calculations.
        # https://github.com/NannyML/nannyml/issues/98
        for class_proba in model_output_column_names(self.y_pred_proba):
            reference_data[f'uncalibrated_{class_proba}'] = reference_data[class_proba]

        for metric in self.metrics:
            metric.fit(reference_data)

        assert isinstance(self.y_pred_proba, Dict)
        self._calibrators = _fit_calibrators(reference_data, self.y_true, self.y_pred_proba, self.calibrator)

        self.result = self._estimate(reference_data)
        self.result.data[('chunk', 'period')] = 'reference'
        return self


def _create_multilevel_index(metric_names: List[str]) -> MultiIndex:
    chunk_column_names = [
        'key',
        'chunk_index',
        'start_index',
        'end_index',
        'start_date',
        'end_date',
        'period',
    ]

    method_column_names = [
        'value',
        'sampling_error',
        'realized',
        'upper_confidence_boundary',
        'lower_confidence_boundary',
        'upper_threshold',
        'lower_threshold',
        'alert',
    ]

    chunk_tuples = [('chunk', chunk_column_name) for chunk_column_name in chunk_column_names]
    reconstruction_tuples = [
        (metric_name, column_name) for metric_name in metric_names for column_name in method_column_names
    ]

    tuples = chunk_tuples + reconstruction_tuples

    return MultiIndex.from_tuples(tuples)


def _get_class_splits(
    data: pd.DataFrame, y_true: str, y_pred_proba: Dict[str, str], include_targets: bool = True
) -> List[Tuple]:
    classes = sorted(y_pred_proba.keys())
    y_trues: List[np.ndarray] = []

    if include_targets:
        y_trues = list(label_binarize(data[y_true], classes=classes).T)

    y_pred_probas = [data[y_pred_proba[clazz]] for clazz in classes]

    return [
        (classes[idx], y_trues[idx] if include_targets else None, y_pred_probas[idx]) for idx in range(len(classes))
    ]


def _fit_calibrators(
    reference_data: pd.DataFrame, y_true_col: str, y_pred_proba_col: Dict[str, str], calibrator: Calibrator
) -> Dict[str, Calibrator]:
    fitted_calibrators = {}
    noop_calibrator = NoopCalibrator()

    for clazz, y_true, y_pred_proba in _get_class_splits(reference_data, y_true_col, y_pred_proba_col):
        if not needs_calibration(np.asarray(y_true), np.asarray(y_pred_proba), calibrator):
            calibrator = noop_calibrator

        calibrator.fit(y_pred_proba, y_true)
        fitted_calibrators[clazz] = copy.deepcopy(calibrator)

    return fitted_calibrators


def _calibrate_predicted_probabilities(
    data: pd.DataFrame, y_true: str, y_pred_proba: Dict[str, str], calibrators: Dict[str, Calibrator]
) -> pd.DataFrame:
    class_splits = _get_class_splits(data, y_true, y_pred_proba, include_targets=False)
    number_of_observations = len(data)
    number_of_classes = len(class_splits)

    calibrated_probas = np.zeros((number_of_observations, number_of_classes))

    for idx, split in enumerate(class_splits):
        clazz, _, y_pred_proba_zz = split
        calibrated_probas[:, idx] = calibrators[clazz].calibrate(y_pred_proba_zz)

    denominator = np.sum(calibrated_probas, axis=1)[:, np.newaxis]
    uniform_proba = np.full_like(calibrated_probas, 1 / number_of_classes)

    calibrated_probas = np.divide(calibrated_probas, denominator, out=uniform_proba, where=denominator != 0)

    calibrated_data = data.copy(deep=True)
    predicted_class_proba_column_names = sorted([v for k, v in y_pred_proba.items()])
    for idx in range(number_of_classes):
        calibrated_data[predicted_class_proba_column_names[idx]] = calibrated_probas[:, idx]

    return calibrated_data<|MERGE_RESOLUTION|>--- conflicted
+++ resolved
@@ -2,7 +2,6 @@
 #
 #  License: Apache Software License 2.0
 
-<<<<<<< HEAD
 """A module with the implementation of the CBPE estimator.
 
 The estimator manages a list of :class:`~nannyml.performance_estimation.confidence_based.metrics.Metric` instances,
@@ -20,8 +19,6 @@
 .. _deep dive:
     https://nannyml.readthedocs.io/en/stable/how_it_works/performance_estimation.html#confidence-based-performance-estimation-cbpe
 """
-=======
->>>>>>> 05d75d10
 from __future__ import annotations
 
 import copy
@@ -141,11 +138,7 @@
             A specific instance of a Calibrator to be applied to the model predictions.
             If not set NannyML will use the value of the ``calibration`` variable instead.
         thresholds: dict
-<<<<<<< HEAD
             The default values are::
-=======
-            The default value is::
->>>>>>> 05d75d10
 
                 {
                     'roc_auc': StandardDeviationThreshold(),
@@ -154,23 +147,14 @@
                     'recall': StandardDeviationThreshold(),
                     'specificity': StandardDeviationThreshold(),
                     'accuracy': StandardDeviationThreshold(),
-<<<<<<< HEAD
-                    'confusion_matrix': StandardDeviationThreshold(),
-                    'business_cost': StandardDeviationThreshold(),
-=======
                     'confusion_matrix': StandardDeviationThreshold(),  # only for binary classification
                     'business_value': StandardDeviationThreshold(),  # only for binary classification
->>>>>>> 05d75d10
                 }
 
             A dictionary allowing users to set a custom threshold for each method. It links a `Threshold` subclass
             to a method name. This dictionary is optional.
-<<<<<<< HEAD
             When a dictionary is given its values will override the default values. If no dictionary is given a default
             will be applied.
-=======
-            If no dictionary is given a default will be applied.
->>>>>>> 05d75d10
         problem_type: Union[str, ProblemType]
             Determines which CBPE implementation to use. Allowed problem type values are 'classification_binary' and
             'classification_multiclass'.

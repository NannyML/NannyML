--- conflicted
+++ resolved
@@ -16,11 +16,8 @@
 from nannyml.metadata import (
     NML_METADATA_COLUMNS,
     NML_METADATA_PARTITION_COLUMN_NAME,
-<<<<<<< HEAD
     NML_METADATA_PREDICTED_PROBABILITY_COLUMN_NAME,
-=======
     NML_METADATA_PREDICTION_COLUMN_NAME,
->>>>>>> 40776307
     NML_METADATA_REFERENCE_PARTITION_NAME,
     NML_METADATA_TARGET_COLUMN_NAME,
 )
@@ -85,6 +82,12 @@
         if self.chunker is None:
             raise NotFittedException()
 
+        # y_true = y_true[~y_pred_proba.isna()]
+        # y_pred_proba.dropna(inplace=True)
+        #
+        # y_pred_proba = y_pred_proba[~y_true.isna()]
+        # y_true.dropna(inplace=True)
+
         reference_chunks = self.chunker.split(reference_data, minimum_chunk_size=300)
 
         self._lower_alert_threshold, self._upper_alert_threshold = _calculate_alert_thresholds(reference_chunks)
@@ -96,22 +99,13 @@
         # Fit calibrator if calibration is needed
         self.needs_calibration = needs_calibration(
             y_true=reference_data[NML_METADATA_TARGET_COLUMN_NAME],
-<<<<<<< HEAD
-            y_pred_proba=reference_data[NML_METADATA_PREDICTED_PROBABILITY_COLUMN_NAME],
-=======
             y_pred_proba=reference_data[NML_METADATA_PREDICTION_COLUMN_NAME],
->>>>>>> 40776307
             calibrator=self.calibrator,
         )
 
         if self.needs_calibration:
             self.calibrator.fit(
-<<<<<<< HEAD
-                reference_data[NML_METADATA_PREDICTED_PROBABILITY_COLUMN_NAME],
-                reference_data[NML_METADATA_TARGET_COLUMN_NAME],
-=======
                 reference_data[NML_METADATA_PREDICTION_COLUMN_NAME], reference_data[NML_METADATA_TARGET_COLUMN_NAME]
->>>>>>> 40776307
             )
 
     def _estimate(self, data: pd.DataFrame) -> PerformanceEstimatorResult:
@@ -129,15 +123,9 @@
                     'partition': 'analysis' if chunk.is_transition else chunk.partition,
                     'realized_roc_auc': _calculate_realized_performance(chunk),
                     'estimated_roc_auc': _calculate_cbpe(
-<<<<<<< HEAD
-                        self.calibrator.calibrate(chunk.data[NML_METADATA_PREDICTED_PROBABILITY_COLUMN_NAME])
-                        if self.needs_calibration
-                        else chunk.data[NML_METADATA_PREDICTED_PROBABILITY_COLUMN_NAME]
-=======
                         self.calibrator.calibrate(chunk.data[NML_METADATA_PREDICTION_COLUMN_NAME])
                         if self.needs_calibration
                         else chunk.data[NML_METADATA_PREDICTION_COLUMN_NAME]
->>>>>>> 40776307
                     ),
                 }
                 for chunk in chunks
@@ -168,11 +156,7 @@
 
 def _calculate_confidence_deviation(reference_chunks: List[Chunk]):
     estimated_reference_performance_chunks = [
-<<<<<<< HEAD
-        _calculate_cbpe(chunk.data[NML_METADATA_PREDICTED_PROBABILITY_COLUMN_NAME]) for chunk in reference_chunks
-=======
         _calculate_cbpe(chunk.data[NML_METADATA_PREDICTION_COLUMN_NAME]) for chunk in reference_chunks
->>>>>>> 40776307
     ]
     deviation = np.std(estimated_reference_performance_chunks)
     return deviation
@@ -183,11 +167,7 @@
         return np.NaN
 
     y_true = chunk.data[NML_METADATA_TARGET_COLUMN_NAME]
-<<<<<<< HEAD
     y_pred_proba = chunk.data[NML_METADATA_PREDICTED_PROBABILITY_COLUMN_NAME]
-=======
-    y_pred_proba = chunk.data[NML_METADATA_PREDICTION_COLUMN_NAME]
->>>>>>> 40776307
 
     y_true = y_true[~y_pred_proba.isna()]
     y_pred_proba.dropna(inplace=True)
@@ -237,11 +217,7 @@
 def _minimum_chunk_size(
     data: pd.DataFrame,
     partition_column_name: str = NML_METADATA_PARTITION_COLUMN_NAME,
-<<<<<<< HEAD
-    prediction_column_name: str = NML_METADATA_PREDICTED_PROBABILITY_COLUMN_NAME,
-=======
     prediction_column_name: str = NML_METADATA_PREDICTION_COLUMN_NAME,
->>>>>>> 40776307
     target_column_name: str = NML_METADATA_TARGET_COLUMN_NAME,
     lower_threshold: int = 300,
 ) -> int:

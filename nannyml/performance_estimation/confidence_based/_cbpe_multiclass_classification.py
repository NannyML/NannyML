#  Author:   Niels Nuyttens  <niels@nannyml.com>
#
#  License: Apache Software License 2.0
from copy import deepcopy
from typing import Any, Dict, List, Optional, Tuple, Union

import numpy as np
import pandas as pd
from sklearn.preprocessing import label_binarize

from nannyml._typing import ModelOutputsType, ProblemType, model_output_column_names
from nannyml.base import _list_missing
from nannyml.calibration import Calibrator, NoopCalibrator, needs_calibration
from nannyml.chunk import Chunk, Chunker
from nannyml.exceptions import InvalidArgumentsException
from nannyml.performance_estimation.confidence_based import CBPE
from nannyml.performance_estimation.confidence_based.results import Result
from nannyml.sampling_error import SAMPLING_ERROR_RANGE


class _MulticlassClassificationCBPE(CBPE):
    def __init__(
        self,
        metrics: List[str],
        y_pred: str,
        y_pred_proba: ModelOutputsType,
        y_true: str,
        problem_type: Union[str, ProblemType],
        timestamp_column_name: str = None,
        chunk_size: int = None,
        chunk_number: int = None,
        chunk_period: str = None,
        chunker: Chunker = None,
        calibration: str = None,
        calibrator: Calibrator = None,
    ):
        """Creates a new CBPE performance estimator."""
        super().__init__(
            y_pred=y_pred,
            y_pred_proba=y_pred_proba,
            y_true=y_true,
            timestamp_column_name=timestamp_column_name,
            problem_type=problem_type,
            metrics=metrics,
            chunk_size=chunk_size,
            chunk_number=chunk_number,
            chunk_period=chunk_period,
            chunker=chunker,
            calibration=calibration,
            calibrator=calibrator,
        )

        if not isinstance(y_pred_proba, Dict):
            raise InvalidArgumentsException(
                f"'y_pred_proba' is of type '{type(y_pred_proba)}'. "
                "Binary use cases require 'y_pred_proba' to be a dictionary mapping "
                "class labels to column names."
            )
        self.y_pred_proba: Dict[str, str] = y_pred_proba

        self._calibrators: Dict[str, Calibrator] = {}
        self.confidence_upper_bound = 1
        self.confidence_lower_bound = 0

        self.previous_reference_results: Optional[pd.DataFrame] = None

    def _fit(self, reference_data: pd.DataFrame, *args, **kwargs) -> CBPE:
        if reference_data.empty:
            raise InvalidArgumentsException('data contains no rows. Please provide a valid data set.')

        _list_missing([self.y_true, self.y_pred] + model_output_column_names(self.y_pred_proba), reference_data)

        # We need uncalibrated data to calculate the realized performance on.
        # We need realized performance in threshold calculations.
        # https://github.com/NannyML/nannyml/issues/98
        for class_proba in model_output_column_names(self.y_pred_proba):
            reference_data[f'uncalibrated_{class_proba}'] = reference_data[class_proba]

        for metric in self.metrics:
            metric.fit(reference_data)

        self._calibrators = _fit_calibrators(reference_data, self.y_true, self.y_pred_proba, self.calibrator)

        self.previous_reference_results = self._estimate(reference_data).data
        return self

    def _estimate(self, data: pd.DataFrame, *args, **kwargs) -> Result:
        if data.empty:
            raise InvalidArgumentsException('data contains no rows. Please provide a valid data set.')

        _list_missing([self.y_pred] + model_output_column_names(self.y_pred_proba), data)

        # We need uncalibrated data to calculate the realized performance on.
        # https://github.com/NannyML/nannyml/issues/98
        for class_proba in model_output_column_names(self.y_pred_proba):
            data[f'uncalibrated_{class_proba}'] = data[class_proba]

        data = _calibrate_predicted_probabilities(data, self.y_true, self.y_pred_proba, self._calibrators)

        chunks = self.chunker.split(data)

        res = pd.DataFrame.from_records(
            [
                {
                    'key': chunk.key,
                    'chunk_index': chunk.chunk_index,
                    'start_index': chunk.start_index,
                    'end_index': chunk.end_index,
                    'start_date': chunk.start_datetime,
                    'end_date': chunk.end_datetime,
                    **self._estimate_for_chunk(chunk),
                }
                for chunk in chunks
            ]
        )

        res = res.reset_index(drop=True)
        return Result(results_data=res, estimator=self)

    def _estimate_for_chunk(self, chunk: Chunk) -> Dict:
        estimates: Dict[str, Any] = {}
        for metric in self.metrics:
            estimated_metric = metric.estimate(chunk.data)
            sampling_error = metric.sampling_error(chunk.data)
            estimates[f'realized_{metric.column_name}'] = metric.realized_performance(chunk.data)
            estimates[f'estimated_{metric.column_name}'] = estimated_metric
            estimates[f'sampling_error_{metric.column_name}'] = sampling_error
            estimates[f'upper_confidence_{metric.column_name}'] = min(
                self.confidence_upper_bound, estimated_metric + SAMPLING_ERROR_RANGE * sampling_error
            )
            estimates[f'lower_confidence_{metric.column_name}'] = max(
                self.confidence_lower_bound, estimated_metric - SAMPLING_ERROR_RANGE * sampling_error
            )
            estimates[f'upper_threshold_{metric.column_name}'] = metric.upper_threshold
            estimates[f'lower_threshold_{metric.column_name}'] = metric.lower_threshold
            estimates[f'alert_{metric.column_name}'] = (
                estimated_metric > metric.upper_threshold or estimated_metric < metric.lower_threshold
            )
<<<<<<< HEAD
=======
            estimates['period'] = 'analysis'
            estimates['estimated'] = True
>>>>>>> 381b9d70
        return estimates


def _get_class_splits(
    data: pd.DataFrame, y_true: str, y_pred_proba: Dict[str, str], include_targets: bool = True
) -> List[Tuple]:
    classes = sorted(y_pred_proba.keys())
    y_trues: List[np.ndarray] = []

    if include_targets:
        y_trues = list(label_binarize(data[y_true], classes=classes).T)

    y_pred_probas = [data[y_pred_proba[clazz]] for clazz in classes]

    return [
        (classes[idx], y_trues[idx] if include_targets else None, y_pred_probas[idx]) for idx in range(len(classes))
    ]


def _fit_calibrators(
    reference_data: pd.DataFrame, y_true_col: str, y_pred_proba_col: Dict[str, str], calibrator: Calibrator
) -> Dict[str, Calibrator]:
    fitted_calibrators = {}
    noop_calibrator = NoopCalibrator()

    for clazz, y_true, y_pred_proba in _get_class_splits(reference_data, y_true_col, y_pred_proba_col):
        if not needs_calibration(np.asarray(y_true), np.asarray(y_pred_proba), calibrator):
            calibrator = noop_calibrator

        calibrator.fit(y_pred_proba, y_true)
        fitted_calibrators[clazz] = deepcopy(calibrator)

    return fitted_calibrators


def _calibrate_predicted_probabilities(
    data: pd.DataFrame, y_true: str, y_pred_proba: Dict[str, str], calibrators: Dict[str, Calibrator]
) -> pd.DataFrame:
    class_splits = _get_class_splits(data, y_true, y_pred_proba, include_targets=False)
    number_of_observations = len(data)
    number_of_classes = len(class_splits)

    calibrated_probas = np.zeros((number_of_observations, number_of_classes))

    for idx, split in enumerate(class_splits):
        clazz, _, y_pred_proba_zz = split
        calibrated_probas[:, idx] = calibrators[clazz].calibrate(y_pred_proba_zz)

    denominator = np.sum(calibrated_probas, axis=1)[:, np.newaxis]
    uniform_proba = np.full_like(calibrated_probas, 1 / number_of_classes)

    calibrated_probas = np.divide(calibrated_probas, denominator, out=uniform_proba, where=denominator != 0)

    calibrated_data = data.copy(deep=True)
    predicted_class_proba_column_names = sorted([v for k, v in y_pred_proba.items()])
    for idx in range(number_of_classes):
        calibrated_data[predicted_class_proba_column_names[idx]] = calibrated_probas[:, idx]

    return calibrated_data<|MERGE_RESOLUTION|>--- conflicted
+++ resolved
@@ -136,11 +136,6 @@
             estimates[f'alert_{metric.column_name}'] = (
                 estimated_metric > metric.upper_threshold or estimated_metric < metric.lower_threshold
             )
-<<<<<<< HEAD
-=======
-            estimates['period'] = 'analysis'
-            estimates['estimated'] = True
->>>>>>> 381b9d70
         return estimates
 
 

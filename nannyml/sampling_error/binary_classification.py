#  Author:   Niels Nuyttens  <niels@nannyml.com>
#            Jakub Bialek    <jakub@nannyml.com>
#
#  License: Apache Software License 2.0

"""Module containing functions to estimate sampling error for binary classification metrics.

The implementation of the sampling error estimation is split into two functions.

The first function is called during fitting and will calculate the sampling error components based the reference data.
Most of the time these will be the standard deviation of the distribution of differences between
``y_true`` and ``y_pred`` and the fraction of positive labels in ``y_true``.

The second function will be called during calculation or estimation. It takes the predetermined error components and
combines them with the size of the (analysis) data to give an estimate for the sampling error.
"""

from typing import Tuple, Union

import numpy as np
import pandas as pd

from nannyml.exceptions import InvalidArgumentsException


def _universal_sampling_error(reference_std, reference_fraction, data):
    return reference_std / np.sqrt(len(data) * reference_fraction)


def auroc_sampling_error_components(y_true_reference: pd.Series, y_pred_proba_reference: pd.Series) -> Tuple:
    """
    Calculate sampling error components for AUROC using reference data.
    Calculation is based on the Variance Sum Law and expressing AUROC as a Mann-Whitney U statistic.

    Parameters
    ----------
    y_true_reference: pd.Series
        Target values for the reference dataset.
    y_pred_proba_reference: pd.Series
        Prediction values for the reference dataset.

    Returns
    -------
    (std, fraction): Tuple[np.ndarray, float]
    """

    y_true = y_true_reference.copy().reset_index(drop=True)
    y_pred_proba = y_pred_proba_reference.copy().reset_index(drop=True)

    if np.mean(y_true) > 0.5:
        y_true = abs(np.asarray(y_true) - 1)
        y_pred_proba = 1 - y_pred_proba

    sorted_idx = np.argsort(y_pred_proba)
    y_pred_proba = y_pred_proba[sorted_idx]
    y_true = y_true[sorted_idx]
    rank_order = np.asarray(range(len(y_pred_proba)))
    positive_ranks = y_true * rank_order
    indexes = np.unique(positive_ranks)[1:]
    ser = []
    for i, index in enumerate(indexes):
        ser.append(index - i)

    n_pos = np.sum(y_true)
    n_neg = len(y_true) - n_pos
    ser_multi = np.true_divide(ser, n_neg)
    fraction = n_pos / len(y_true)

    return np.std(ser_multi), fraction


def auroc_sampling_error(sampling_error_components, data):
    """
    Calculate the AUROC sampling error for a chunk of data.

    Parameters
    ----------
    sampling_error_components : a set of parameters that were derived from reference data.
    data : the (analysis) data you want to calculate or estimate a metric for.

    Returns
    -------
    sampling_error: float

    """
    reference_std, reference_fraction = sampling_error_components
    return _universal_sampling_error(reference_std, reference_fraction, data)


def f1_sampling_error_components(y_true_reference: pd.Series, y_pred_reference: pd.Series) -> Tuple:
    """
    Calculate sampling error components for F1 using reference data.
    Calculation is based on modified standard error of mean formula.

    Parameters
    ----------
    y_true_reference: pd.Series
        Target values for the reference dataset.
    y_pred_reference: pd.Series
        Predictions for the reference dataset.

    Returns
    -------
    (std, fraction): Tuple[np.ndarray, float]
    """
    TP = np.where((y_true_reference == y_pred_reference) & (y_pred_reference == 1), 1, np.nan)

    FP = np.where((y_true_reference != y_pred_reference) & (y_pred_reference == 1), 0, np.nan)
    FN = np.where((y_true_reference != y_pred_reference) & (y_pred_reference == 0), 0, np.nan)

    TP = TP[~np.isnan(TP)]

    FN = FN[~np.isnan(FN)]
    FP = FP[~np.isnan(FP)]

    tp_fp_fn = np.concatenate([TP, FN, FP])

    correcting_factor = len(tp_fp_fn) / ((len(FN) + len(FP)) * 0.5 + len(TP))
    obs_level_f1 = tp_fp_fn * correcting_factor
    fraction_of_relevant = len(tp_fp_fn) / len(y_pred_reference)

    return np.std(obs_level_f1), fraction_of_relevant


def f1_sampling_error(sampling_error_components, data):
    """
    Calculate the F1 sampling error for a chunk of data.

    Parameters
    ----------
    sampling_error_components : a set of parameters that were derived from reference data.
    data : the (analysis) data you want to calculate or estimate a metric for.

    Returns
    -------
    sampling_error: float

    """
    reference_std, reference_fraction = sampling_error_components
    return _universal_sampling_error(reference_std, reference_fraction, data)


def precision_sampling_error_components(y_true_reference: pd.Series, y_pred_reference: pd.Series) -> Tuple:
    """
    Calculate sampling error components for precision using reference data.
    Calculation is based on modified standard error of mean formula.

    Parameters
    ----------
    y_true_reference: pd.Series
        Target values for the reference dataset.
    y_pred_reference: pd.Series
        Predictions for the reference dataset.

    Returns
    -------
    (std, fraction): Tuple[np.ndarray, float]
    """
    TP = np.where((y_true_reference == y_pred_reference) & (y_pred_reference == 1), 1, np.nan)
    FP = np.where((y_true_reference != y_pred_reference) & (y_pred_reference == 1), 0, np.nan)

    TP = TP[~np.isnan(TP)]
    FP = FP[~np.isnan(FP)]
    obs_level_precision = np.concatenate([TP, FP])
    amount_positive_pred = np.sum(y_pred_reference)
    fraction_of_pos_pred = amount_positive_pred / len(y_pred_reference)

    return np.std(obs_level_precision), fraction_of_pos_pred


def precision_sampling_error(sampling_error_components, data):
    """
    Calculate the precision sampling error for a chunk of data.

    Parameters
    ----------
    sampling_error_components : a set of parameters that were derived from reference data.
    data : the (analysis) data you want to calculate or estimate a metric for.

    Returns
    -------
    sampling_error: float

    """
    reference_std, reference_fraction = sampling_error_components
    return _universal_sampling_error(reference_std, reference_fraction, data)


def recall_sampling_error_components(y_true_reference: pd.Series, y_pred_reference: pd.Series) -> Tuple:
    """
    Calculate sampling error components for recall using reference data.
    Calculation is based on modified standard error of mean formula.

    Parameters
    ----------
    y_true_reference: pd.Series
        Target values for the reference dataset.
    y_pred_reference: pd.Series
        Predictions for the reference dataset.

    Returns
    -------
    (std, fraction): Tuple[np.ndarray, float]
    """
    TP = np.where((y_true_reference == y_pred_reference) & (y_pred_reference == 1), 1, np.nan)
    FN = np.where((y_true_reference != y_pred_reference) & (y_pred_reference == 0), 0, np.nan)

    TP = TP[~np.isnan(TP)]
    FN = FN[~np.isnan(FN)]
    obs_level_recall = np.concatenate([TP, FN])
    fraction_of_relevant = sum(y_true_reference) / len(y_pred_reference)

    return np.std(obs_level_recall), fraction_of_relevant


def recall_sampling_error(sampling_error_components, data):
    """
    Calculate the recall sampling error for a chunk of data.

    Parameters
    ----------
    sampling_error_components : a set of parameters that were derived from reference data.
    data : the (analysis) data you want to calculate or estimate a metric for.

    Returns
    -------
    sampling_error: float

    """
    reference_std, reference_fraction = sampling_error_components
    return _universal_sampling_error(reference_std, reference_fraction, data)


def specificity_sampling_error_components(y_true_reference: pd.Series, y_pred_reference: pd.Series) -> Tuple:
    """
    Calculate sampling error components for specificity using reference data.
    Calculation is based on modified standard error of mean formula.

    Parameters
    ----------
    y_true_reference: pd.Series
        Target values for the reference dataset.
    y_pred_reference: pd.Series
        Predictions for the reference dataset.

    Returns
    -------
    (std, fraction): Tuple[np.ndarray, float]
    """
    TN = np.where((y_true_reference == y_pred_reference) & (y_pred_reference == 0), 1, np.nan)
    FP = np.where((y_true_reference != y_pred_reference) & (y_pred_reference == 1), 0, np.nan)

    TN = TN[~np.isnan(TN)]
    FP = FP[~np.isnan(FP)]
    obs_level_specificity = np.concatenate([TN, FP])
    fraction_of_relevant = len(obs_level_specificity) / len(y_pred_reference)

    return np.std(obs_level_specificity), fraction_of_relevant


def specificity_sampling_error(sampling_error_components, data):
    """
    Calculate the specificity sampling error for a chunk of data.

    Parameters
    ----------
    sampling_error_components : a set of parameters that were derived from reference data.
    data : the (analysis) data you want to calculate or estimate a metric for.

    Returns
    -------
    sampling_error: float

    """
    reference_std, reference_fraction = sampling_error_components
    return _universal_sampling_error(reference_std, reference_fraction, data)


def accuracy_sampling_error_components(y_true_reference: pd.Series, y_pred_reference: pd.Series) -> Tuple:
    """
    Calculate sampling error components for accuracy using reference data.
    Calculation is based on modified standard error of mean formula.

    Parameters
    ----------
    y_true_reference: pd.Series
        Target values for the reference dataset.
    y_pred_reference: pd.Series
        Predictions for the reference dataset.

    Returns
    -------
    (std,): Tuple[np.ndarray]
    """
    y_true_reference = np.asarray(y_true_reference).astype(int)
    y_pred_reference = np.asarray(y_pred_reference).astype(int)

    correct_table = (y_true_reference == y_pred_reference).astype(int)

    return (np.std(correct_table),)


def accuracy_sampling_error(sampling_error_components: Tuple, data) -> float:
    """
    Calculate the accuracy sampling error for a chunk of data.

    Parameters
    ----------
    sampling_error_components : a set of parameters that were derived from reference data.
    data : the (analysis) data you want to calculate or estimate a metric for.

    Returns
    -------
    sampling_error: float

    """
    (reference_std,) = sampling_error_components
    return reference_std / np.sqrt(len(data))


def true_positive_sampling_error_components(
    y_true_reference: pd.Series, y_pred_reference: pd.Series, normalize_confusion_matrix: Union[str, None]
) -> Tuple:
    """
    Estimate sampling error components for true positive rate using reference data.
    Calculation is based on modified standard error of mean formula.

    Parameters
    ----------
    y_true_reference: pd.Series
        Target values for the reference dataset.
    y_pred_reference: pd.Series
        Predictions for the reference dataset.
<<<<<<< HEAD
    normalize_confusion_matrix: str
        The type of normalization to apply to the confusion matrix.
=======

>>>>>>> 03f1118d
    Returns
    -------
    (std, relevant_proportion, norm_type): Tuple[float, float, str]
    """
    y_true_reference = np.asarray(y_true_reference).astype(int)
    y_pred_reference = np.asarray(y_pred_reference).astype(int)

    obs_level_tp = np.where((y_true_reference == y_pred_reference) & (y_pred_reference == 1), 1, 0)

    obs_level_fn = np.where((y_true_reference != y_pred_reference) & (y_pred_reference == 0), 1, 0)

    obs_level_fp = np.where((y_true_reference != y_pred_reference) & (y_pred_reference == 1), 1, 0)

    num_tp = np.sum(obs_level_tp)
    num_fn = np.sum(obs_level_fn)
    num_fp = np.sum(obs_level_fp)

    if normalize_confusion_matrix is None:
        std = np.std(obs_level_tp)

        relevant_proportion = 1

    elif normalize_confusion_matrix == "all":
        std = np.std(obs_level_tp)

        relevant_proportion = 1

    elif normalize_confusion_matrix == "true":
        number_of_real_positives = num_fn + num_tp
        proportion_of_real_positives = number_of_real_positives / len(y_true_reference)

        obs_level_tp = np.concatenate([np.ones(num_tp), np.zeros(number_of_real_positives - num_tp)])

        std = np.std(obs_level_tp)

        relevant_proportion = proportion_of_real_positives

    elif normalize_confusion_matrix == "pred":
        number_of_pred_positives = num_fp + num_tp
        proportion_of_pred_positives = number_of_pred_positives / len(y_true_reference)

        obs_level_tp = np.concatenate([np.ones(num_tp), np.zeros(number_of_pred_positives - num_tp)])

        std = np.std(obs_level_tp)

        relevant_proportion = proportion_of_pred_positives

    else:
        raise InvalidArgumentsException(
            f"'normalize_confusion_matrix' should be None, 'true', 'pred' or 'all' "
            f"but got '{normalize_confusion_matrix}"
        )

    return std, relevant_proportion, normalize_confusion_matrix


def true_positive_sampling_error(sampling_error_components: Tuple, data) -> float:
    """
    Calculate the true positive rate sampling error for a chunk of data.

    Parameters
    ----------
    sampling_error_components : a set of parameters that were derived from reference data.
    data : the (analysis) data you want to calculate or estimate a metric for.

    Returns
    -------
    sampling_error: float
    """
    (reference_std, relevant_proportion, norm_type) = sampling_error_components

    if norm_type is None:
        tp_standard_error = (reference_std / np.sqrt(len(data))) * len(data)

    elif norm_type == "all":
        tp_standard_error = reference_std / np.sqrt(len(data))

    elif norm_type == "true" or norm_type == "pred":
        tp_standard_error = reference_std / np.sqrt(len(data) * relevant_proportion)

    else:
        raise InvalidArgumentsException(
            f"'normalize_confusion_matrix' should be None, 'true', 'pred' or 'all' " f"but got '{norm_type}"
        )

    return tp_standard_error


def true_negative_sampling_error_components(
    y_true_reference: pd.Series, y_pred_reference: pd.Series, normalize_confusion_matrix: Union[str, None]
) -> Tuple:
    """
    Estimate sampling error components for true negative rate using reference data.
    Calculation is based on modified standard error of mean formula.

    Parameters
    ----------
    y_true_reference: pd.Series
        Target values for the reference dataset.
    y_pred_reference: pd.Series
        Predictions for the reference dataset.
<<<<<<< HEAD
    normalize_confusion_matrix: str
        The type of normalization to apply to the confusion matrix.
=======

>>>>>>> 03f1118d
    Returns
    -------
    (std, relevant_proportion, norm_type): Tuple[float, float, str]
    """
    y_true_reference = np.asarray(y_true_reference).astype(int)
    y_pred_reference = np.asarray(y_pred_reference).astype(int)

    obs_level_tn = np.where((y_true_reference == y_pred_reference) & (y_pred_reference == 0), 1, 0)

    obs_level_fn = np.where((y_true_reference != y_pred_reference) & (y_pred_reference == 0), 1, 0)

    obs_level_fp = np.where((y_true_reference != y_pred_reference) & (y_pred_reference == 1), 1, 0)

    num_tn = np.sum(obs_level_tn)
    num_fn = np.sum(obs_level_fn)
    num_fp = np.sum(obs_level_fp)

    if normalize_confusion_matrix is None:
        std = np.std(obs_level_tn)

        relevant_proportion = 1

    elif normalize_confusion_matrix == "all":
        std = np.std(obs_level_tn)

        relevant_proportion = 1

    elif normalize_confusion_matrix == "true":
        number_of_real_negatives = num_fp + num_tn
        proportion_of_real_negatives = number_of_real_negatives / len(y_true_reference)

        obs_level_tn = np.concatenate([np.ones(num_tn), np.zeros(number_of_real_negatives - num_tn)])

        std = np.std(obs_level_tn)

        relevant_proportion = proportion_of_real_negatives

    elif normalize_confusion_matrix == "pred":
        number_of_pred_negatives = num_fn + num_tn
        proportion_of_pred_negatives = number_of_pred_negatives / len(y_true_reference)

        obs_level_tn = np.concatenate([np.ones(num_tn), np.zeros(number_of_pred_negatives - num_tn)])

        std = np.std(obs_level_tn)

        relevant_proportion = proportion_of_pred_negatives

    else:
        raise InvalidArgumentsException(
            f"'normalize_confusion_matrix' should be None, 'true', 'pred' or 'all' "
            f"but got '{normalize_confusion_matrix}"
        )

    return std, relevant_proportion, normalize_confusion_matrix


def true_negative_sampling_error(sampling_error_components: Tuple, data) -> float:
    """
    Calculate the true negative rate sampling error for a chunk of data.

    Parameters
    ----------
    sampling_error_components : a set of parameters that were derived from reference data.
    data : the (analysis) data you want to calculate or estimate a metric for.

    Returns
    -------
    sampling_error: float
    """
    (reference_std, relevant_proportion, norm_type) = sampling_error_components

    if norm_type is None:
        tn_standard_error = (reference_std / np.sqrt(len(data))) * len(data)

    elif norm_type == "all":
        tn_standard_error = reference_std / np.sqrt(len(data))

    elif norm_type == "true" or norm_type == "pred":
        tn_standard_error = reference_std / np.sqrt(len(data) * relevant_proportion)

    else:
        raise InvalidArgumentsException(
            f"'normalize_confusion_matrix' should be None, 'true', 'pred' or 'all' " f"but got '{norm_type}"
        )

    return tn_standard_error


def false_positive_sampling_error_components(
    y_true_reference: pd.Series, y_pred_reference: pd.Series, normalize_confusion_matrix: Union[str, None]
) -> Tuple:
    """
    Estimate sampling error components for false positive rate using reference data.
    Calculation is based on modified standard error of mean formula.

    Parameters
    ----------
    y_true_reference: pd.Series
        Target values for the reference dataset.
    y_pred_reference: pd.Series
        Predictions for the reference dataset.
<<<<<<< HEAD
    normalize_confusion_matrix: str
        The type of normalization to apply to the confusion matrix.
=======
    
>>>>>>> 03f1118d
    Returns
    -------
    (std, relevant_proportion, norm_type): Tuple[float, float, str]
    """
    y_true_reference = np.asarray(y_true_reference).astype(int)
    y_pred_reference = np.asarray(y_pred_reference).astype(int)

    obs_level_tp = np.where((y_true_reference == y_pred_reference) & (y_pred_reference == 1), 1, 0)

    obs_level_tn = np.where((y_true_reference == y_pred_reference) & (y_pred_reference == 0), 1, 0)

    obs_level_fp = np.where((y_true_reference != y_pred_reference) & (y_pred_reference == 1), 1, 0)

    num_tp = np.sum(obs_level_tp)
    num_tn = np.sum(obs_level_tn)
    num_fp = np.sum(obs_level_fp)

    if normalize_confusion_matrix is None:
        std = np.std(obs_level_fp)

        relevant_proportion = 1

    elif normalize_confusion_matrix == "all":
        std = np.std(obs_level_fp)

        relevant_proportion = 1

    elif normalize_confusion_matrix == "true":
        number_of_real_negatives = num_fp + num_tn
        proportion_of_real_negatives = number_of_real_negatives / len(y_true_reference)

        obs_level_fp = np.concatenate([np.ones(num_fp), np.zeros(number_of_real_negatives - num_fp)])

        std = np.std(obs_level_fp)

        relevant_proportion = proportion_of_real_negatives

    elif normalize_confusion_matrix == "pred":
        number_of_pred_positives = num_fp + num_tp
        proportion_of_pred_positives = number_of_pred_positives / len(y_true_reference)

        obs_level_fp = np.concatenate([np.ones(num_fp), np.zeros(number_of_pred_positives - num_fp)])

        std = np.std(obs_level_fp)

        relevant_proportion = proportion_of_pred_positives

    else:
        raise InvalidArgumentsException(
            f"'normalize_confusion_matrix' should be None, 'true', 'pred' or 'all' "
            f"but got '{normalize_confusion_matrix}"
        )

    return std, relevant_proportion, normalize_confusion_matrix


def false_positive_sampling_error(sampling_error_components: Tuple, data) -> float:
    """
    Calculate the false positive rate sampling error for a chunk of data.

    Parameters
    ----------
    sampling_error_components : a set of parameters that were derived from reference data.
    data : the (analysis) data you want to calculate or estimate a metric for.

    Returns
    -------
    sampling_error: float
    """
    (reference_std, relevant_proportion, norm_type) = sampling_error_components

    if norm_type is None:
        fp_standard_error = (reference_std / np.sqrt(len(data))) * len(data)

    elif norm_type == "all":
        fp_standard_error = reference_std / np.sqrt(len(data))

    elif norm_type == "true" or norm_type == "pred":
        fp_standard_error = reference_std / np.sqrt(len(data) * relevant_proportion)

    else:
        raise InvalidArgumentsException(
            f"'normalize_confusion_matrix' should be None, 'true', 'pred' or 'all' " f"but got '{norm_type}"
        )

    return fp_standard_error


def false_negative_sampling_error_components(
    y_true_reference: pd.Series, y_pred_reference: pd.Series, normalize_confusion_matrix: Union[str, None]
) -> Tuple:
    """
    Estimate sampling error components for false negative rate using reference data.
    Calculation is based on modified standard error of mean formula.

    Parameters
    ----------
    y_true_reference: pd.Series
        Target values for the reference dataset.
    y_pred_reference: pd.Series
        Predictions for the reference dataset.
<<<<<<< HEAD
    normalize_confusion_matrix: str
        The type of normalization to apply to the confusion matrix.
=======
    
>>>>>>> 03f1118d
    Returns
    -------
    (std, relevant_proportion, norm_type): Tuple[float, float, str]
    """
    y_true_reference = np.asarray(y_true_reference).astype(int)
    y_pred_reference = np.asarray(y_pred_reference).astype(int)

    obs_level_tp = np.where((y_true_reference == y_pred_reference) & (y_pred_reference == 1), 1, 0)

    obs_level_tn = np.where((y_true_reference == y_pred_reference) & (y_pred_reference == 0), 1, 0)

    obs_level_fn = np.where((y_true_reference != y_pred_reference) & (y_pred_reference == 0), 1, 0)

    num_tp = np.sum(obs_level_tp)
    num_tn = np.sum(obs_level_tn)
    num_fn = np.sum(obs_level_fn)

    if normalize_confusion_matrix is None:
        std = np.std(obs_level_fn)

        relevant_proportion = 1

    elif normalize_confusion_matrix == "all":
        std = np.std(obs_level_fn)

        relevant_proportion = 1  # Could be None, None

    elif normalize_confusion_matrix == "true":
        number_of_real_positives = num_fn + num_tp
        proportion_of_real_positives = number_of_real_positives / len(y_true_reference)

        obs_level_fn = np.concatenate([np.ones(num_fn), np.zeros(number_of_real_positives - num_fn)])

        std = np.std(obs_level_fn)

        relevant_proportion = proportion_of_real_positives

    elif normalize_confusion_matrix == "pred":
        number_of_pred_negatives = num_fn + num_tn
        proportion_of_pred_negatives = number_of_pred_negatives / len(y_true_reference)

        obs_level_fn = np.concatenate([np.ones(num_fn), np.zeros(number_of_pred_negatives - num_fn)])

        std = np.std(obs_level_fn)

        relevant_proportion = proportion_of_pred_negatives

    else:
        raise InvalidArgumentsException(
            f"'normalize_confusion_matrix' should be None, 'true', 'pred' or 'all' "
            f"but got '{normalize_confusion_matrix}"
        )

    return std, relevant_proportion, normalize_confusion_matrix


def false_negative_sampling_error(sampling_error_components: Tuple, data) -> float:
    """
    Calculate the false positive rate sampling error for a chunk of data.

    Parameters
    ----------
    sampling_error_components : a set of parameters that were derived from reference data.
    data : the (analysis) data you want to calculate or estimate a metric for.

    Returns
    -------
    sampling_error: float
    """
    (reference_std, relevant_proportion, norm_type) = sampling_error_components

    if norm_type is None:
        fn_standard_error = (reference_std / np.sqrt(len(data))) * len(data)

    elif norm_type == "all":
        fn_standard_error = reference_std / np.sqrt(len(data))

    elif norm_type == "true" or norm_type == "pred":
        fn_standard_error = reference_std / np.sqrt(len(data) * relevant_proportion)

    else:
        raise InvalidArgumentsException(
            f"'normalize_confusion_matrix' should be None, 'true', 'pred' or 'all' " f"but got '{norm_type}"
        )

    return fn_standard_error


def true_positive_cost_sampling_error_components(
    y_true_reference: pd.Series, y_pred_reference: pd.Series, business_cost_matrix: np.ndarray
) -> Tuple:
    """
    Estimate sampling error for the true positive rate.
    Parameters
    ----------
    y_true_reference: pd.Series
        Target values for the reference dataset.
    y_pred_reference: pd.Series
        Predictions for the reference dataset.
    business_cost_matrix: np.ndarray
        A 2x2 matrix of costs for the business problem.
    Returns
    -------
    components: tuple
    """
    y_true_reference = np.asarray(y_true_reference).astype(int)
    y_pred_reference = np.asarray(y_pred_reference).astype(int)

    obs_level_tp = np.where((y_true_reference == y_pred_reference) & (y_pred_reference == 1), 1, 0)

    tp_cost = business_cost_matrix[1, 1]

    obs_level_tp_cost = obs_level_tp * tp_cost

    std = np.std(obs_level_tp_cost)

    return (std,)


def true_positive_cost_sampling_error(sampling_error_components: Tuple, data) -> float:
    """
    Calculate the true positive rate sampling error for a chunk of data.
    Parameters
    ----------
    sampling_error_components : a set of parameters that were derived from reference data.
    data : the (analysis) data you want to calculate or estimate a metric for.
    Returns
    -------
    sampling_error: float
    """
    (reference_std,) = sampling_error_components

    analysis_std = reference_std * len(data)

    tp_standard_error = analysis_std / np.sqrt(len(data))

    return tp_standard_error


def true_negative_cost_sampling_error_components(
    y_true_reference: pd.Series, y_pred_reference: pd.Series, business_cost_matrix: np.ndarray
) -> Tuple:
    """
    Estimate sampling error for the true negative rate.
    Parameters
    ----------
    y_true_reference: pd.Series
        Target values for the reference dataset.
    y_pred_reference: pd.Series
        Predictions for the reference dataset.
    business_cost_matrix: np.ndarray
        A 2x2 matrix of costs for the business problem.
    Returns
    -------
    components: tuple
    """
    y_true_reference = np.asarray(y_true_reference).astype(int)
    y_pred_reference = np.asarray(y_pred_reference).astype(int)

    obs_level_tn = np.where((y_true_reference == y_pred_reference) & (y_pred_reference == 0), 1, 0)

    tn_cost = business_cost_matrix[0, 0]

    obs_level_tn_cost = obs_level_tn * tn_cost

    std = np.std(obs_level_tn_cost)

    return (std,)


def true_negative_cost_sampling_error(sampling_error_components: Tuple, data) -> float:
    """
    Calculate the true negative rate sampling error for a chunk of data.
    Parameters
    ----------
    sampling_error_components : a set of parameters that were derived from reference data.
    data : the (analysis) data you want to calculate or estimate a metric for.
    Returns
    -------
    sampling_error: float
    """
    (reference_std,) = sampling_error_components

    analysis_std = reference_std * len(data)

    tn_standard_error = analysis_std / np.sqrt(len(data))

    return tn_standard_error


def false_positive_cost_sampling_error_components(
    y_true_reference: pd.Series, y_pred_reference: pd.Series, business_cost_matrix: np.ndarray
) -> Tuple:
    """
    Estimate sampling error for the false positive rate.
    Parameters
    ----------
    y_true_reference: pd.Series
        Target values for the reference dataset.
    y_pred_reference: pd.Series
        Predictions for the reference dataset.
    business_cost_matrix: np.ndarray
        A 2x2 matrix of costs for the business problem.
    Returns
    -------
    components: tuple
    """
    y_true_reference = np.asarray(y_true_reference).astype(int)
    y_pred_reference = np.asarray(y_pred_reference).astype(int)

    obs_level_fp = np.where((y_true_reference != y_pred_reference) & (y_pred_reference == 1), 1, 0)

    fp_cost = business_cost_matrix[0, 1]

    obs_level_fp_cost = obs_level_fp * fp_cost

    std = np.std(obs_level_fp_cost)

    return (std,)


def false_positive_cost_sampling_error(sampling_error_components: Tuple, data) -> float:
    """
    Calculate the false positive rate sampling error for a chunk of data.
    Parameters
    ----------
    sampling_error_components : a set of parameters that were derived from reference data.
    data : the (analysis) data you want to calculate or estimate a metric for.
    Returns
    -------
    sampling_error: float
    """
    (reference_std,) = sampling_error_components

    analysis_std = reference_std * len(data)

    fp_standard_error = analysis_std / np.sqrt(len(data))

    return fp_standard_error


def false_negative_cost_sampling_error_components(
    y_true_reference: pd.Series, y_pred_reference: pd.Series, business_cost_matrix: np.ndarray
) -> Tuple:
    """
    Estimate sampling error for the false negative rate.
    Parameters
    ----------
    y_true_reference: pd.Series
        Target values for the reference dataset.
    y_pred_reference: pd.Series
        Predictions for the reference dataset.
    business_cost_matrix: np.ndarray
        A 2x2 matrix of costs for the business problem.
    Returns
    -------
    components: tuple
    """
    y_true_reference = np.asarray(y_true_reference).astype(int)
    y_pred_reference = np.asarray(y_pred_reference).astype(int)

    obs_level_fn = np.where((y_true_reference != y_pred_reference) & (y_pred_reference == 0), 1, 0)

    fn_cost = business_cost_matrix[1, 0]

    obs_level_fn_cost = obs_level_fn * fn_cost

    std = np.std(obs_level_fn_cost)

    return (std,)


def false_negative_cost_sampling_error(sampling_error_components: Tuple, data) -> float:
    """
    Calculate the false positive rate sampling error for a chunk of data.
    Parameters
    ----------
    sampling_error_components : a set of parameters that were derived from reference data.
    data : the (analysis) data you want to calculate or estimate a metric for.
    Returns
    -------
    sampling_error: float
    """
    (reference_std,) = sampling_error_components

    analysis_std = reference_std * len(data)

    fn_standard_error = analysis_std / np.sqrt(len(data))

    return fn_standard_error


def total_cost_sampling_error_components(
    y_true_reference: pd.Series, y_pred_reference: pd.Series, business_cost_matrix: np.ndarray
) -> Tuple:
    """
    Estimate sampling error for the false negative rate.
    Parameters
    ----------
    y_true_reference: pd.Series
        Target values for the reference dataset.
    y_pred_reference: pd.Series
        Predictions for the reference dataset.
    business_cost_matrix: np.ndarray
        A 2x2 matrix of costs for the business problem.
    Returns
    -------
    components: tuple
    """
    y_true_reference = np.asarray(y_true_reference).astype(int)
    y_pred_reference = np.asarray(y_pred_reference).astype(int)

    obs_level_tp = np.where((y_true_reference == y_pred_reference) & (y_pred_reference == 1), 1, 0)
    obs_level_tn = np.where((y_true_reference == y_pred_reference) & (y_pred_reference == 0), 1, 0)
    obs_level_fp = np.where((y_true_reference != y_pred_reference) & (y_pred_reference == 1), 1, 0)
    obs_level_fn = np.where((y_true_reference != y_pred_reference) & (y_pred_reference == 0), 1, 0)

    combined_and_weighted = (
        obs_level_tp * business_cost_matrix[1, 1]
        + obs_level_tn * business_cost_matrix[0, 0]
        + obs_level_fp * business_cost_matrix[0, 1]
        + obs_level_fn * business_cost_matrix[1, 0]
    )

    std = np.std(combined_and_weighted)

    return (std,)


def total_cost_sampling_error(sampling_error_components: Tuple, data) -> float:
    """
    Calculate the false positive rate sampling error for a chunk of data.
    Parameters
    ----------
    sampling_error_components : a set of parameters that were derived from reference data.
    data : the (analysis) data you want to calculate or estimate a metric for.
    Returns
    -------
    sampling_error: float
    """
    (reference_std,) = sampling_error_components

    analysis_std = reference_std * len(data)

    total_cost_standard_error = analysis_std / np.sqrt(len(data))

    return total_cost_standard_error<|MERGE_RESOLUTION|>--- conflicted
+++ resolved
@@ -331,12 +331,9 @@
         Target values for the reference dataset.
     y_pred_reference: pd.Series
         Predictions for the reference dataset.
-<<<<<<< HEAD
     normalize_confusion_matrix: str
         The type of normalization to apply to the confusion matrix.
-=======
-
->>>>>>> 03f1118d
+
     Returns
     -------
     (std, relevant_proportion, norm_type): Tuple[float, float, str]
@@ -438,12 +435,9 @@
         Target values for the reference dataset.
     y_pred_reference: pd.Series
         Predictions for the reference dataset.
-<<<<<<< HEAD
     normalize_confusion_matrix: str
         The type of normalization to apply to the confusion matrix.
-=======
-
->>>>>>> 03f1118d
+
     Returns
     -------
     (std, relevant_proportion, norm_type): Tuple[float, float, str]
@@ -545,12 +539,9 @@
         Target values for the reference dataset.
     y_pred_reference: pd.Series
         Predictions for the reference dataset.
-<<<<<<< HEAD
     normalize_confusion_matrix: str
         The type of normalization to apply to the confusion matrix.
-=======
-    
->>>>>>> 03f1118d
+
     Returns
     -------
     (std, relevant_proportion, norm_type): Tuple[float, float, str]
@@ -652,12 +643,9 @@
         Target values for the reference dataset.
     y_pred_reference: pd.Series
         Predictions for the reference dataset.
-<<<<<<< HEAD
     normalize_confusion_matrix: str
         The type of normalization to apply to the confusion matrix.
-=======
-    
->>>>>>> 03f1118d
+
     Returns
     -------
     (std, relevant_proportion, norm_type): Tuple[float, float, str]

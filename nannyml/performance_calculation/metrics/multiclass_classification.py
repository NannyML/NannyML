--- conflicted
+++ resolved
@@ -47,15 +47,12 @@
     """Area under Receiver Operating Curve metric."""
 
     def __init__(
-<<<<<<< HEAD
-        self,
-        y_true: str,
-        y_pred: str,
-        y_pred_proba: Optional[Union[str, Dict[str, str]]] = None,
-        **kwargs,
-=======
-        self, y_true: str, y_pred: str, threshold: Threshold, y_pred_proba: Optional[Union[str, Dict[str, str]]] = None
->>>>>>> c1385b94
+        self,
+        y_true: str,
+        y_pred: str,
+        threshold: Threshold,
+        y_pred_proba: Optional[Union[str, Dict[str, str]]] = None,
+        **kwargs,
     ):
         """Creates a new AUROC instance."""
         super().__init__(
@@ -125,13 +122,14 @@
 class MulticlassClassificationF1(Metric):
     """F1 score metric."""
 
-<<<<<<< HEAD
-    def __init__(self, y_true: str, y_pred: str, y_pred_proba: Optional[Union[str, Dict[str, str]]] = None, **kwargs):
-=======
-    def __init__(
-        self, y_true: str, y_pred: str, threshold: Threshold, y_pred_proba: Optional[Union[str, Dict[str, str]]] = None
-    ):
->>>>>>> c1385b94
+    def __init__(
+        self,
+        y_true: str,
+        y_pred: str,
+        threshold: Threshold,
+        y_pred_proba: Optional[Union[str, Dict[str, str]]] = None,
+        **kwargs,
+    ):
         """Creates a new F1 instance."""
         super().__init__(
             name='f1',
@@ -194,13 +192,14 @@
 class MulticlassClassificationPrecision(Metric):
     """Precision metric."""
 
-<<<<<<< HEAD
-    def __init__(self, y_true: str, y_pred: str, y_pred_proba: Optional[Union[str, Dict[str, str]]] = None, **kwargs):
-=======
-    def __init__(
-        self, y_true: str, y_pred: str, threshold: Threshold, y_pred_proba: Optional[Union[str, Dict[str, str]]] = None
-    ):
->>>>>>> c1385b94
+    def __init__(
+        self,
+        y_true: str,
+        y_pred: str,
+        threshold: Threshold,
+        y_pred_proba: Optional[Union[str, Dict[str, str]]] = None,
+        **kwargs,
+    ):
         """Creates a new Precision instance."""
         super().__init__(
             name='precision',
@@ -263,13 +262,14 @@
 class MulticlassClassificationRecall(Metric):
     """Recall metric, also known as 'sensitivity'."""
 
-<<<<<<< HEAD
-    def __init__(self, y_true: str, y_pred: str, y_pred_proba: Optional[Union[str, Dict[str, str]]] = None, **kwargs):
-=======
-    def __init__(
-        self, y_true: str, y_pred: str, threshold: Threshold, y_pred_proba: Optional[Union[str, Dict[str, str]]] = None
-    ):
->>>>>>> c1385b94
+    def __init__(
+        self,
+        y_true: str,
+        y_pred: str,
+        threshold: Threshold,
+        y_pred_proba: Optional[Union[str, Dict[str, str]]] = None,
+        **kwargs,
+    ):
         """Creates a new Recall instance."""
         super().__init__(
             name='recall',
@@ -332,13 +332,14 @@
 class MulticlassClassificationSpecificity(Metric):
     """Specificity metric."""
 
-<<<<<<< HEAD
-    def __init__(self, y_true: str, y_pred: str, y_pred_proba: Optional[Union[str, Dict[str, str]]] = None, **kwargs):
-=======
-    def __init__(
-        self, y_true: str, y_pred: str, threshold: Threshold, y_pred_proba: Optional[Union[str, Dict[str, str]]] = None
-    ):
->>>>>>> c1385b94
+    def __init__(
+        self,
+        y_true: str,
+        y_pred: str,
+        threshold: Threshold,
+        y_pred_proba: Optional[Union[str, Dict[str, str]]] = None,
+        **kwargs,
+    ):
         """Creates a new Specificity instance."""
         super().__init__(
             name='specificity',
@@ -405,13 +406,14 @@
 class MulticlassClassificationAccuracy(Metric):
     """Accuracy metric."""
 
-<<<<<<< HEAD
-    def __init__(self, y_true: str, y_pred: str, y_pred_proba: Optional[Union[str, Dict[str, str]]] = None, **kwargs):
-=======
-    def __init__(
-        self, y_true: str, y_pred: str, threshold: Threshold, y_pred_proba: Optional[Union[str, Dict[str, str]]] = None
-    ):
->>>>>>> c1385b94
+    def __init__(
+        self,
+        y_true: str,
+        y_pred: str,
+        threshold: Threshold,
+        y_pred_proba: Optional[Union[str, Dict[str, str]]] = None,
+        **kwargs,
+    ):
         """Creates a new Accuracy instance."""
         super().__init__(
             name='accuracy',

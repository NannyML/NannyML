--- conflicted
+++ resolved
@@ -6,22 +6,13 @@
 
 from __future__ import annotations
 
-<<<<<<< HEAD
-from typing import Any, Dict, List, Optional
-=======
 import copy
 from typing import Dict, List, Optional, Union
->>>>>>> 78e9c0af
 
 import numpy as np
 import pandas as pd
 
-<<<<<<< HEAD
-from nannyml._typing import ModelOutputsType, derive_use_case
-from nannyml.analytics import UsageEvent, track
-=======
 from nannyml._typing import ModelOutputsType, ProblemType
->>>>>>> 78e9c0af
 from nannyml.base import AbstractCalculator
 from nannyml.chunk import Chunk, Chunker
 from nannyml.exceptions import CalculatorNotFittedException, InvalidArgumentsException
@@ -30,11 +21,7 @@
 
 TARGET_COMPLETENESS_RATE_COLUMN_NAME = 'NML_TARGET_INCOMPLETE'
 
-<<<<<<< HEAD
-_tracking_metadata: Dict[str, Any] = {}
-=======
 SUPPORTED_METRICS = list(MetricFactory.registry.keys())
->>>>>>> 78e9c0af
 
 
 class PerformanceCalculator(AbstractCalculator):
@@ -128,17 +115,11 @@
         self.previous_reference_data: Optional[pd.DataFrame] = None
         self.previous_reference_results: Optional[pd.DataFrame] = None
 
-<<<<<<< HEAD
-        _tracking_metadata.update({'metrics': metrics})
-
-    @track(UsageEvent.TARGET_DISTRIBUTION_DRIFT_CALC_FIT, _tracking_metadata)
-=======
         self.result: Optional[Result] = None
 
     def __str__(self):
         return f"PerformanceCalculator[metrics={str(self.metrics)}]"
 
->>>>>>> 78e9c0af
     def _fit(self, reference_data: pd.DataFrame, *args, **kwargs) -> PerformanceCalculator:
         """Fits the calculator on the reference data, calibrating it for further use on the full dataset."""
         if reference_data.empty:
@@ -162,12 +143,7 @@
 
         return self
 
-<<<<<<< HEAD
-    @track(UsageEvent.TARGET_DISTRIBUTION_DRIFT_CALC_RUN, _tracking_metadata)
-    def _calculate(self, data: pd.DataFrame, *args, **kwargs) -> PerformanceCalculatorResult:
-=======
     def _calculate(self, data: pd.DataFrame, *args, **kwargs) -> Result:
->>>>>>> 78e9c0af
         """Calculates performance on the analysis data, using the metrics specified on calculator creation."""
         if data.empty:
             raise InvalidArgumentsException('data contains no rows. Please provide a valid data set.')

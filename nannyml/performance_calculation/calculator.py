#  Author:   Niels Nuyttens  <niels@nannyml.com>
#
#  License: Apache Software License 2.0

"""Calculates realized performance metrics when target data is available."""

from __future__ import annotations

<<<<<<< HEAD
import copy
from typing import Any, Dict, List, Optional, Union
=======
from typing import Dict, List, Optional, Union
>>>>>>> 22d3abee

import numpy as np
import pandas as pd
from pandas import MultiIndex

from nannyml._typing import ModelOutputsType, ProblemType
from nannyml.base import AbstractCalculator
from nannyml.chunk import Chunk, Chunker
from nannyml.exceptions import CalculatorNotFittedException, InvalidArgumentsException
from nannyml.performance_calculation.metrics.base import Metric, MetricFactory
from nannyml.performance_calculation.result import Result
from nannyml.user_analytics import UsageEvent, track

_analytics_metadata: Dict[str, Any] = {}

TARGET_COMPLETENESS_RATE_COLUMN_NAME = 'NML_TARGET_INCOMPLETE'

SUPPORTED_METRICS = list(MetricFactory.registry.keys())


class PerformanceCalculator(AbstractCalculator):
    """Calculates realized performance metrics when target data is available."""

    def __init__(
        self,
        metrics: List[str],
        y_true: str,
        y_pred: str,
        problem_type: Union[str, ProblemType],
        y_pred_proba: ModelOutputsType = None,
        timestamp_column_name: str = None,
        chunk_size: int = None,
        chunk_number: int = None,
        chunk_period: str = None,
        chunker: Chunker = None,
    ):
        """Creates a new performance calculator.

        Parameters
        ----------
        y_true: str
            The name of the column containing target values.
        y_pred_proba: ModelOutputsType
            Name(s) of the column(s) containing your model output.
            Pass a single string when there is only a single model output column, e.g. in binary classification cases.
            Pass a dictionary when working with multiple output columns, e.g. in multiclass classification cases.
            The dictionary maps a class/label string to the column name containing model outputs for that class/label.
        y_pred: str
            The name of the column containing your model predictions.
        timestamp_column_name: str, default=None
            The name of the column containing the timestamp of the model prediction.
        metrics: List[str]
            A list of metrics to calculate.
        chunk_size: int, default=None
            Splits the data into chunks containing `chunks_size` observations.
            Only one of `chunk_size`, `chunk_number` or `chunk_period` should be given.
        chunk_number: int, default=None
            Splits the data into `chunk_number` pieces.
            Only one of `chunk_size`, `chunk_number` or `chunk_period` should be given.
        chunk_period: str, default=None
            Splits the data according to the given period.
            Only one of `chunk_size`, `chunk_number` or `chunk_period` should be given.
        chunker : Chunker, default=None
            The `Chunker` used to split the data sets into a lists of chunks.

        Examples
        --------
        >>> import nannyml as nml
        >>> from IPython.display import display
        >>> reference_df = nml.load_synthetic_binary_classification_dataset()[0]
        >>> analysis_df = nml.load_synthetic_binary_classification_dataset()[1]
        >>> analysis_target_df = nml.load_synthetic_binary_classification_dataset()[2]
        >>> analysis_df = analysis_df.merge(analysis_target_df, on='identifier')
        >>> display(reference_df.head(3))
        >>> calc = nml.PerformanceCalculator(
        ...     y_pred_proba='y_pred_proba',
        ...     y_pred='y_pred',
        ...     y_true='work_home_actual',
        ...     timestamp_column_name='timestamp',
        ...     problem_type='classification_binary',
        ...     metrics=['roc_auc', 'f1', 'precision', 'recall', 'specificity', 'accuracy'],
        ...     chunk_size=5000)
        >>> calc.fit(reference_df)
        >>> results = calc.calculate(analysis_df)
        >>> display(results.data)
        >>> display(results.calculator.previous_reference_results)
        >>> for metric in calc.metrics:
        ...     figure = results.plot(kind='performance', plot_reference=True, metric=metric)
        ...     figure.show()
        """
        super().__init__(chunk_size, chunk_number, chunk_period, chunker, timestamp_column_name)

        self.y_true = y_true
        self.y_pred = y_pred

        self.y_pred_proba = y_pred_proba

        if isinstance(problem_type, str):
            self.problem_type = ProblemType.parse(problem_type)
        else:
            self.problem_type = problem_type

        if self.problem_type is not ProblemType.REGRESSION and y_pred_proba is None:
            raise InvalidArgumentsException(f"'y_pred_proba' can not be 'None' for problem type {ProblemType.value}")

        self.metrics: List[Metric] = [
            MetricFactory.create(m, self.problem_type, y_true=y_true, y_pred=y_pred, y_pred_proba=y_pred_proba)
            for m in metrics  # type: ignore
        ]

        self.previous_reference_data: Optional[pd.DataFrame] = None
        self.previous_reference_results: Optional[pd.DataFrame] = None

        self.result: Optional[Result] = None

        _analytics_metadata.update({'metrics': metrics})

    def __str__(self):
        return f"PerformanceCalculator[metrics={str(self.metrics)}]"

    @track(UsageEvent.PERFORMANCE_CALC_FIT, metadata=_analytics_metadata)
    def _fit(self, reference_data: pd.DataFrame, *args, **kwargs) -> PerformanceCalculator:
        """Fits the calculator on the reference data, calibrating it for further use on the full dataset."""
        if reference_data.empty:
            raise InvalidArgumentsException('reference data contains no rows. Provide a valid reference data set.')

        if self.y_true not in reference_data.columns:
            raise InvalidArgumentsException(
                f"target data column '{self.y_true}' not found in data columns: {reference_data.columns}."
            )

        reference_data = reference_data.copy()

        # data validation is performed during the _fit for each metric

        for metric in self.metrics:
            metric.fit(reference_data=reference_data, chunker=self.chunker)

        self.previous_reference_data = reference_data
        self.result = self._calculate(reference_data)
<<<<<<< HEAD
        self.result.data['period'] = 'reference'  # type: ignore
=======
        self.result.data[('chunk', 'period')] = 'reference'
        self.result.reference_data = reference_data.copy()
>>>>>>> 22d3abee

        return self

    @track(UsageEvent.PERFORMANCE_CALC_RUN, metadata=_analytics_metadata)
    def _calculate(self, data: pd.DataFrame, *args, **kwargs) -> Result:
        """Calculates performance on the analysis data, using the metrics specified on calculator creation."""
        if data.empty:
            raise InvalidArgumentsException('data contains no rows. Please provide a valid data set.')

        if self.y_true not in data.columns:
            raise InvalidArgumentsException(f"data does not contain target data column '{self.y_true}'.")

        data = data.copy()

        # Setup for target completeness rate
        data['NML_TARGET_INCOMPLETE'] = data[self.y_true].isna().astype(np.int16)

        # Generate chunks
        if self.chunker is None:
            raise CalculatorNotFittedException(
                'chunker has not been set. '
                'Please ensure you run ``calculator.fit()`` '
                'before running ``calculator.calculate()``'
            )
        chunks = self.chunker.split(data)

        # Construct result frame
        res = pd.DataFrame.from_records(
            [
                {
                    'key': chunk.key,
                    'chunk_index': chunk.chunk_index,
                    'start_index': chunk.start_index,
                    'end_index': chunk.end_index,
                    'start_date': chunk.start_datetime,
                    'end_date': chunk.end_datetime,
                    'period': 'analysis',
                    'targets_missing_rate': chunk.data[TARGET_COMPLETENESS_RATE_COLUMN_NAME].sum()
                    / chunk.data[TARGET_COMPLETENESS_RATE_COLUMN_NAME].count(),
                    **self._calculate_metrics_for_chunk(chunk),
                }
                for chunk in chunks
            ]
        )

        multilevel_index = _create_multilevel_index(metric_names=[metric.column_name for metric in self.metrics])
        res.columns = multilevel_index

        if self.result is None:
            self.result = Result(
                results_data=res,
                metrics=self.metrics,
                y_true=self.y_true,
                y_pred=self.y_pred,
                y_pred_proba=self.y_pred_proba,
                timestamp_column_name=self.timestamp_column_name,
                problem_type=self.problem_type,
            )
        else:
            self.result.data = pd.concat([self.result.data, res]).reset_index(drop=True)
            self.result.analysis_data = data.copy()

        return self.result

    def _calculate_metrics_for_chunk(self, chunk: Chunk) -> Dict:
        metrics_results = {}
        for metric in self.metrics:
            chunk_metric = metric.calculate(chunk.data)
            metrics_results[f'{metric.column_name}_sampling_error'] = metric.sampling_error(chunk.data)
            metrics_results[metric.column_name] = chunk_metric
            metrics_results[f'{metric.column_name}_upper_threshold'] = metric.upper_threshold
            metrics_results[f'{metric.column_name}_lower_threshold'] = metric.lower_threshold
            metrics_results[f'{metric.column_name}_alert'] = (
                metric.lower_threshold > chunk_metric if metric.lower_threshold else False
            ) or (chunk_metric > metric.upper_threshold if metric.upper_threshold else False)

        return metrics_results


def _create_multilevel_index(metric_names: List[str]):
    chunk_column_names = [
        'key',
        'chunk_index',
        'start_index',
        'end_index',
        'start_date',
        'end_date',
        'period',
        'targets_missing_rate',
    ]
    method_column_names = [
        'sampling_error',
        'value',
        'upper_threshold',
        'lower_threshold',
        'alert',
    ]
    chunk_tuples = [('chunk', chunk_column_name) for chunk_column_name in chunk_column_names]
    reconstruction_tuples = [
        (metric_name, column_name) for metric_name in metric_names for column_name in method_column_names
    ]

    tuples = chunk_tuples + reconstruction_tuples

    return MultiIndex.from_tuples(tuples)<|MERGE_RESOLUTION|>--- conflicted
+++ resolved
@@ -6,12 +6,7 @@
 
 from __future__ import annotations
 
-<<<<<<< HEAD
-import copy
 from typing import Any, Dict, List, Optional, Union
-=======
-from typing import Dict, List, Optional, Union
->>>>>>> 22d3abee
 
 import numpy as np
 import pandas as pd
@@ -152,12 +147,8 @@
 
         self.previous_reference_data = reference_data
         self.result = self._calculate(reference_data)
-<<<<<<< HEAD
-        self.result.data['period'] = 'reference'  # type: ignore
-=======
-        self.result.data[('chunk', 'period')] = 'reference'
-        self.result.reference_data = reference_data.copy()
->>>>>>> 22d3abee
+        self.result.data[('chunk', 'period')] = 'reference'  # type: ignore
+        self.result.reference_data = reference_data.copy()  # type: ignore
 
         return self
 

<p align="center">
    <img src="https://assets.website-files.com/6099466e98d9381b3f745b9a/60994ab2b5bd890780db9c84_NannyML%20logo%20horizontal%20typfont.png">
</p>
<p align="center">
    <a href="https://pypi.org/project/nannyml/">
        <img src="https://img.shields.io/pypi/v/nannyml.svg">
    </a>
    <a href="https://pypi.org/project/nannyml/">
        <img src="https://img.shields.io/pypi/pyversions/nannyml.svg">
    </a>
    <a href="https://github.com/nannyml/nannyml/actions/workflows/dev.yml">
        <img src="https://github.com/NannyML/nannyml/actions/workflows/dev.yml/badge.svg">
    </a>
    <a href="https://codecov.io/gh/NannyML/nannyml">
        <img src="https://codecov.io/gh/NannyML/nannyml/branch/main/graph/badge.svg?token=OGpF5gVzfR">
    </a>
    <img alt="PyPI - License" src="https://img.shields.io/pypi/l/nannyml?color=green">
</p>

<p align="center">
    <strong>
        <a href="https://nannyml.com/">Website</a>
        •
        <a href="https://docs.nannyml.com">Docs</a>
        •
        <a href="https://join.slack.com/t/nannymlbeta/shared_invite/zt-16fvpeddz-HAvTsjNEyC9CE6JXbiM7BQ">Community Slack</a>
    </strong>
</p>

<<<<<<< HEAD
![Performance estimation graph](https://raw.githubusercontent.com/hakimelakhrass/nannyml/main/docs/_static/perf-est-guide-syth-example.svg)


# What is NannyML?
NannyML is an open-source python library that allows you to estimate real-world model performance (without access to targets),
detect multivariate data drift, and link data drift to changes in model performance. Built for data scientists, NannyML has an easy-to-use interface, beautiful and interactive visualizations, and currently
works on all binary classification models with tabular data.
=======
<p align="center">
  <img src="media/estimate-post-deployment-model-performance.gif" alt="animated">
</p>
>>>>>>> e49f979d

# 💡 What is NannyML?
NannyML is an open-source python library that allows you to **estimate post-deployment model performance** (without access to targets), detect data drift, and intelligently link data drift alerts back to changes in model performance. Built for data scientists, NannyML has an easy-to-use interface, interactive visualizations, is completely model-agnostic and currently supports all tabular binary classification use cases.

The core contributors of NannyML have researched and developed a novel algorithm for estimating model performance: [confidence-based performance estimation (CBPE)](https://docs.nannyml.com/latest/deep_dive/performance_estimation.html). The nansters also invented a new approach to detect [multivariate data drift](https://docs.nannyml.com/latest/deep_dive/data_reconstruction.html#id1) using PCA-based data reconstruction.

If you like what we are working on, be sure to become an Nanster yourself, join our [community slack](https://join.slack.com/t/nannymlbeta/shared_invite/zt-16fvpeddz-HAvTsjNEyC9CE6JXbiM7BQ) <img src="media/slack.png" width='25'> and champion us with a GitHub <img src="media/github.png" width='25'> star ⭐.

# ☔ Why use NannyML?
NannyML closes the loop with performance monitoring and post deployment data science, empowering data scientist to quickly understand and **automatically detect silent model failure**. By using NannyML, data scientists can finally maintain complete visibility and trust in their deployed machine learning models.
Allowing you to have the following benefits:

* End sleepless nights caused by not knowing your model performance 😴
* Analyse data drift and model performance **over time**
* Discover the **root cause** to why your models are not performing as expected
* **No alert fatigue!** React only when necessary if model performance is impacted
* **Painless** setup in any environment

<<<<<<< HEAD
# GO DEEP
| NannyML Resources            | Description                                                                            |
|------------------------------|----------------------------------------------------------------------------------------|
| **[NannyML 101]**            | New to NannyML? Start here!                                                            |
| **[Performance Estimation]** | How the magic works.                                                                   |
| **[Key Concepts]**           | Glossary of key concepts we use.                                                       |
| **[Technical Reference]**    | Monitor the performance of your ML models.                                             |
| **[New in v0.3.1]**          | New features, bug fixes.                                                               |
| **[Real World Example]**     | Take a look at a real-world example of NannyML.                                        |
| **[Blog]**                   | Thoughts on post-deployment data science from the NannyML team.                        |
| **[Newsletter]**             | All things post-deployment data science. Subscribe to see the latest papers and blogs. |
| **[Join slack]**             | Need help with your specific use case? Say hi on slack!                                |
| **[Contribute]**             | How to contribute to the NannyML project and codebase.                                 |
=======
# 🧠 GO DEEP
| NannyML Resources | Description |
| ------------- | ------------- |
| ☎️ **[NannyML 101]** | New to NannyML? Start here! |
| 🔮 **[Performance estimation]** | How the magic works. |
| 🌍 **[Real world example]** |  Take a look at a real-world example of NannyML. |
| 🔑 **[Key concepts]** | Glossary of key concepts we use. |
| 🔬 **[Technical reference]** | Monitor the performance of your ML models. |
| 🔎 **[Blog]** | Thoughts on post-deployment data science from the NannyML team. |
| 📬 **[Newsletter]** | All things post-deployment data science. Subscribe to see the latest papers and blogs. |
| 💎	**[New in v0.3.1]** | New features, bug fixes. |
| 🧑‍💻 **[Contribute]** | How to contribute to the NannyML project and codebase. |
| <img src="media/slack.png" width='25'> **[Join slack]** | Need help with your specific use case? Say hi on slack! |
>>>>>>> e49f979d

[NannyML 101]: https://docs.nannyml.com/
[Performance Estimation]:https://docs.nannyml.com/latest/deep_dive/performance_estimation.html
[Key Concepts]: https://docs.nannyml.com/latest/glossary.html
[Technical Reference]:https://docs.nannyml.com/latest/nannyml/nannyml.html
[New in v0.3.1]: https://nannyml.substack.com/p/nannyml-031-release-soft-launch?s=w
[Real World Example]: https://docs.nannyml.com/v0.3.1/guides/real_world_data_example.html
[Blog]: https://www.nannyml.com/blog
[Newsletter]:  https://mailchi.mp/022c62281d13/postdeploymentnewsletter
[Join Slack]: https://join.slack.com/t/nannymlbeta/shared_invite/zt-16fvpeddz-HAvTsjNEyC9CE6JXbiM7BQ
[Contribute]: https://github.com/NannyML/nannyml/blob/main/CONTRIBUTING.md

# 🔱 Features

### 1. Performance estimation and monitoring

When the actual outcome of your deployed prediction models is delayed, or even when post-deployment target labels are completely absent, you can use NannyML's [CBPE-algorithm](https://docs.nannyml.com/latest/deep_dive/performance_estimation.html) to **estimate model performance**. This algorithm requires the predicted probabilities of your machine learning model and leverages probability calibration to estimate any traditional binary classification metric (ROC_AUC, Precision, Recall, F1, etc.). Rather than estimating the performance of future model predictions, CBPE estimates the expected model performance of the predictions made at inference time.

<p><img src="docs/_static/tutorial-perf-est-roc_auc.svg"></p>

NannyML can also **track the realised performance** of your machine learning model once targets are available.

### 2. Data drift detection

To detect **multivariate feature drift** NannyML uses [PCA-based data reconstruction](https://docs.nannyml.com/latest/deep_dive/data_reconstruction.html#id1). Changes in the resulting reconstruction error are monitored over time and data drift alerts are logged when the reconstruction error in a certain period exceeds a threshold. This threshold is calculated based on the reconstruction error observed in the reference period.

<p><img src="docs/_static/drift-guide-multivariate.svg"></p>

NannyML utilises statistical tests to detect **univariate feature drift**. The Kolmogorov–Smirnov test is used for continuous features and the 2-sample chi-squared test for categorical features. The results of these tests are tracked over time, properly corrected to counteract multiplicity and overlayed on the temporal feature distributions. (It is also possible to visualise the test-statistics over time, to get a notion of the drift magnitude.)

<p><img src="docs/_static/drift-guide-joyplot-distance_from_office.svg"><img src="docs/_static/drift-guide-stacked-salary_range.svg"></p>

NannyML uses the same statistical tests to detected **model output drift**.

<p><img src="docs/_static/drift-guide-predictions-joyplot.svg"></p>

**Target distribution drift** is monitored by calculating the mean occurrence of positive events in combination with the 2-sample chi-squared test. Bear in mind that this operation requires the presence of actuals.

<p><img src="docs/_static/target_distribution_metric.svg"></p>

### 3. Intelligent alerting

Because NannyML can estimate performance, it is possible to weed out data drift alerts that do not impact expected performance, combatting alert fatigue. Besides linking data drift issues to drops in performance it is also possible to prioritise alerts according to other criteria using NannyML’s Ranker.


# 🚀 Getting started

### Install NannyML

From PyPI:

```bash
pip install nannyml
```

**Here be dragons!** Use the latest development version of NannyML at your own risk:

```bash
python -m pip install git+https://github.com/NannyML/nannyml
```

### Quick Start


```python
import pandas as pd
import nannyml as nml

<<<<<<< HEAD
reference_data, analysis_data, _ = nml.load_synthetic_sample()
data = pd.concat([reference_data, analysis_data])
metadata = nml.extract_metadata(reference_data, model_type=nml.ModelType.CLASSIFICATION_BINARY)
metadata.target_column_name = 'work_home_actual'

# Estimate performance
estimator = nml.CBPE(metadata)
estimator.fit(reference_data)
estimates = estimator.estimate(data)
=======
# Load dummy data
reference, analysis, analysis_target = nml.load_synthetic_sample()
data = pd.concat([reference, analysis], ignore_index=True)
>>>>>>> e49f979d

# Extract meta data
metadata = nml.extract_metadata(data = reference, model_name='wfh_predictor', exclude_columns=['identifier'])
metadata.target_column_name = 'work_home_actual'

<<<<<<< HEAD
univariate_calculator = nml.UnivariateStatisticalDriftCalculator(model_metadata=metadata, chunk_size=chunk_size)
univariate_calculator.fit(reference_data=reference_data)
univariate_results = univariate_calculator.calculate(data=data)
=======
# Choose a chunker or set a chunk size
chunk_size = 5000
>>>>>>> e49f979d

# Estimate model performance
estimator = nml.CBPE(model_metadata=metadata, metrics=['roc_auc'], chunk_size=chunk_size)
estimator.fit(reference)
estimated_performance = estimator.estimate(data=data)

<<<<<<< HEAD
# Let's initialize the object that will perform Data Reconstruction with PCA
rcerror_calculator = nml.DataReconstructionDriftCalculator(model_metadata=metadata, chunk_size=chunk_size)
# NannyML compares drift versus the full reference dataset.
rcerror_calculator.fit(reference_data=reference_data)
# Let's see Reconstruction error statistics for all available data
rcerror_results = rcerror_calculator.calculate(data=data)
figure = rcerror_results.plot(kind='drift')
=======
figure = estimated_performance.plot(metric='roc_auc', kind='performance')
>>>>>>> e49f979d
figure.show()

# Detect multivariate feature drift
multivariate_calculator = nml.DataReconstructionDriftCalculator(model_metadata=metadata, chunk_size=chunk_size)
multivariate_calculator.fit(reference_data=reference)
multivariate_results = multivariate_calculator.calculate(data=data)

figure = multivariate_results.plot(kind='drift')
figure.show()

# Detect univariate feature drift
univariate_calculator = nml.UnivariateStatisticalDriftCalculator(model_metadata=metadata, chunk_size=chunk_size)
univariate_calculator.fit(reference_data=reference)
univariate_results = univariate_calculator.calculate(data=data)

# Rank features based on number of alerts
ranker = nml.Ranker.by('alert_count')
ranked_features = ranker.rank(univariate_results, model_metadata=metadata, only_drifting = False)

for feature in ranked_features.feature:
    figure = univariate_results.plot(kind='feature_distribution', feature_label=feature)
    figure.show()
```

# 📖 Documentation

* Performance monitoring
  - [Estimated performance](<https://docs.nannyml.com/latest/guides/performance_estimation.html>)
  - [Realized performance](https://docs.nannyml.com/latest/guides/performance_calculation.html)
* Drift detection
  * [Multivariate feature drift](https://docs.nannyml.com/latest/guides/data_drift.html#multivariate-drift-detection)
  - [Univariate feature drift](https://docs.nannyml.com/latest/guides/data_drift.html#univariate-drift-detection)
  - [Model output drift](https://docs.nannyml.com/latest/guides/data_drift.html#drift-detection-for-model-outputs)
  - [Target distribution drift](https://docs.nannyml.com/latest/guides/data_drift.html#drift-detection-for-model-targets)

# 🦸 Contributing and Community

We want to build NannyML together with the community! The easiest to contribute at the moment is to propose new features or log bugs under [issues](https://github.com/NannyML/nannyml/issues). For more information, have a look at [how to contribute](CONTRIBUTING.rst).

# 🙋 Get help

The best place to ask for help is in the [community slack](https://join.slack.com/t/nannymlbeta/shared_invite/zt-16fvpeddz-HAvTsjNEyC9CE6JXbiM7BQ). Feel free to join and ask questions or raise issues. Someone will definitely respond to you.

# 🥷 Stay updated

<<<<<<< HEAD
NannyML is distributed under an Apache License Version 2.0. A complete version is found [here](LICENSE.MD). All contributions
will be distributed under this license.
=======
If you want to stay up to date with recent changes to the NannyML library, you can subscribe to our [release notes](https://nannyml.substack.com). For thoughts on post-deployment data science from the NannyML team, feel free to visit our [blog](https://www.nannyml.com/blog). You can also sing up for our [newsletter](https://mailchi.mp/022c62281d13/postdeploymentnewsletter), which brings together the best papers, articles, news, and open-source libraries highlighting the ML challenges after deployment.

# 📄 License

NannyML is distributed under an Apache License Version 2.0. A complete version can be found [here](LICENSE.MD). All contributions will be distributed under this license.
>>>>>>> e49f979d
<|MERGE_RESOLUTION|>--- conflicted
+++ resolved
@@ -27,19 +27,9 @@
     </strong>
 </p>
 
-<<<<<<< HEAD
-![Performance estimation graph](https://raw.githubusercontent.com/hakimelakhrass/nannyml/main/docs/_static/perf-est-guide-syth-example.svg)
-
-
-# What is NannyML?
-NannyML is an open-source python library that allows you to estimate real-world model performance (without access to targets),
-detect multivariate data drift, and link data drift to changes in model performance. Built for data scientists, NannyML has an easy-to-use interface, beautiful and interactive visualizations, and currently
-works on all binary classification models with tabular data.
-=======
 <p align="center">
   <img src="media/estimate-post-deployment-model-performance.gif" alt="animated">
 </p>
->>>>>>> e49f979d
 
 # 💡 What is NannyML?
 NannyML is an open-source python library that allows you to **estimate post-deployment model performance** (without access to targets), detect data drift, and intelligently link data drift alerts back to changes in model performance. Built for data scientists, NannyML has an easy-to-use interface, interactive visualizations, is completely model-agnostic and currently supports all tabular binary classification use cases.
@@ -58,21 +48,6 @@
 * **No alert fatigue!** React only when necessary if model performance is impacted
 * **Painless** setup in any environment
 
-<<<<<<< HEAD
-# GO DEEP
-| NannyML Resources            | Description                                                                            |
-|------------------------------|----------------------------------------------------------------------------------------|
-| **[NannyML 101]**            | New to NannyML? Start here!                                                            |
-| **[Performance Estimation]** | How the magic works.                                                                   |
-| **[Key Concepts]**           | Glossary of key concepts we use.                                                       |
-| **[Technical Reference]**    | Monitor the performance of your ML models.                                             |
-| **[New in v0.3.1]**          | New features, bug fixes.                                                               |
-| **[Real World Example]**     | Take a look at a real-world example of NannyML.                                        |
-| **[Blog]**                   | Thoughts on post-deployment data science from the NannyML team.                        |
-| **[Newsletter]**             | All things post-deployment data science. Subscribe to see the latest papers and blogs. |
-| **[Join slack]**             | Need help with your specific use case? Say hi on slack!                                |
-| **[Contribute]**             | How to contribute to the NannyML project and codebase.                                 |
-=======
 # 🧠 GO DEEP
 | NannyML Resources | Description |
 | ------------- | ------------- |
@@ -86,7 +61,6 @@
 | 💎	**[New in v0.3.1]** | New features, bug fixes. |
 | 🧑‍💻 **[Contribute]** | How to contribute to the NannyML project and codebase. |
 | <img src="media/slack.png" width='25'> **[Join slack]** | Need help with your specific use case? Say hi on slack! |
->>>>>>> e49f979d
 
 [NannyML 101]: https://docs.nannyml.com/
 [Performance Estimation]:https://docs.nannyml.com/latest/deep_dive/performance_estimation.html
@@ -155,51 +129,23 @@
 import pandas as pd
 import nannyml as nml
 
-<<<<<<< HEAD
-reference_data, analysis_data, _ = nml.load_synthetic_sample()
-data = pd.concat([reference_data, analysis_data])
-metadata = nml.extract_metadata(reference_data, model_type=nml.ModelType.CLASSIFICATION_BINARY)
-metadata.target_column_name = 'work_home_actual'
-
-# Estimate performance
-estimator = nml.CBPE(metadata)
-estimator.fit(reference_data)
-estimates = estimator.estimate(data)
-=======
 # Load dummy data
 reference, analysis, analysis_target = nml.load_synthetic_sample()
 data = pd.concat([reference, analysis], ignore_index=True)
->>>>>>> e49f979d
 
 # Extract meta data
 metadata = nml.extract_metadata(data = reference, model_name='wfh_predictor', exclude_columns=['identifier'])
 metadata.target_column_name = 'work_home_actual'
 
-<<<<<<< HEAD
-univariate_calculator = nml.UnivariateStatisticalDriftCalculator(model_metadata=metadata, chunk_size=chunk_size)
-univariate_calculator.fit(reference_data=reference_data)
-univariate_results = univariate_calculator.calculate(data=data)
-=======
 # Choose a chunker or set a chunk size
 chunk_size = 5000
->>>>>>> e49f979d
 
 # Estimate model performance
 estimator = nml.CBPE(model_metadata=metadata, metrics=['roc_auc'], chunk_size=chunk_size)
 estimator.fit(reference)
 estimated_performance = estimator.estimate(data=data)
 
-<<<<<<< HEAD
-# Let's initialize the object that will perform Data Reconstruction with PCA
-rcerror_calculator = nml.DataReconstructionDriftCalculator(model_metadata=metadata, chunk_size=chunk_size)
-# NannyML compares drift versus the full reference dataset.
-rcerror_calculator.fit(reference_data=reference_data)
-# Let's see Reconstruction error statistics for all available data
-rcerror_results = rcerror_calculator.calculate(data=data)
-figure = rcerror_results.plot(kind='drift')
-=======
 figure = estimated_performance.plot(metric='roc_auc', kind='performance')
->>>>>>> e49f979d
 figure.show()
 
 # Detect multivariate feature drift
@@ -245,13 +191,8 @@
 
 # 🥷 Stay updated
 
-<<<<<<< HEAD
-NannyML is distributed under an Apache License Version 2.0. A complete version is found [here](LICENSE.MD). All contributions
-will be distributed under this license.
-=======
 If you want to stay up to date with recent changes to the NannyML library, you can subscribe to our [release notes](https://nannyml.substack.com). For thoughts on post-deployment data science from the NannyML team, feel free to visit our [blog](https://www.nannyml.com/blog). You can also sing up for our [newsletter](https://mailchi.mp/022c62281d13/postdeploymentnewsletter), which brings together the best papers, articles, news, and open-source libraries highlighting the ML challenges after deployment.
 
 # 📄 License
 
-NannyML is distributed under an Apache License Version 2.0. A complete version can be found [here](LICENSE.MD). All contributions will be distributed under this license.
->>>>>>> e49f979d
+NannyML is distributed under an Apache License Version 2.0. A complete version can be found [here](LICENSE.MD). All contributions will be distributed under this license.
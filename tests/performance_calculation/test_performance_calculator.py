#  Author:   Niels Nuyttens  <niels@nannyml.com>
#
#  License: Apache Software License 2.0

"""Unit tests for the PerformanceCalculator."""
from typing import Tuple

import numpy as np
import pandas as pd
import pytest

from nannyml._typing import ProblemType, Result
from nannyml.datasets import (
    load_synthetic_binary_classification_dataset,
    load_synthetic_car_price_dataset,
    load_synthetic_multiclass_classification_dataset,
)
from nannyml.exceptions import InvalidArgumentsException
from nannyml.performance_calculation import PerformanceCalculator
from nannyml.performance_calculation.metrics.binary_classification import (
    BinaryClassificationAUROC,
    BinaryClassificationF1,
)


@pytest.fixture(scope='module')
def data() -> Tuple[pd.DataFrame, pd.DataFrame, pd.DataFrame]:  # noqa: D103
    ref_df, ana_df, tgt_df = load_synthetic_binary_classification_dataset()
    ref_df['y_pred'] = ref_df['y_pred_proba'].map(lambda p: p >= 0.8).astype(int)
    ana_df['y_pred'] = ana_df['y_pred_proba'].map(lambda p: p >= 0.8).astype(int)

    return ref_df, ana_df, tgt_df


@pytest.fixture()
def performance_calculator() -> PerformanceCalculator:
    return PerformanceCalculator(
        timestamp_column_name='timestamp',
        y_pred_proba='y_pred_proba',
        y_pred='y_pred',
        y_true='work_home_actual',
        metrics=['roc_auc', 'f1'],
        problem_type='classification_binary',
    )


@pytest.fixture(scope='module')
def performance_result(data) -> Result:
    calc = PerformanceCalculator(
        timestamp_column_name='timestamp',
        y_pred='y_pred',
        y_pred_proba='y_pred_proba',
        y_true='work_home_actual',
        metrics=['roc_auc', 'f1'],
        problem_type='classification_binary',
    ).fit(reference_data=data[0])

    ref_with_tgt = data[1].merge(data[2], on='identifier')
    return calc.calculate(ref_with_tgt)


def test_calculator_init_with_empty_metrics_should_not_fail():  # noqa: D103, F821
    try:
        _ = PerformanceCalculator(
            timestamp_column_name='timestamp',
            y_pred='y_pred',
            y_pred_proba='y_pred_proba',
            y_true='y_true',
            metrics=[],
            problem_type='classification_binary',
        )
    except Exception as exc:
        pytest.fail(f'unexpected exception: {exc}')


def test_calculator_init_should_set_metrics(performance_calculator):  # noqa: D103
    calc = PerformanceCalculator(
        timestamp_column_name='timestamp',
        y_pred='y_pred',
        y_pred_proba='y_pred_proba',
        y_true='y_true',
        metrics=['roc_auc', 'f1'],
        problem_type='classification_binary',
    )
    sut = calc.metrics
    assert len(sut) == 2
    assert sut[0] == BinaryClassificationAUROC(y_true=calc.y_true, y_pred=calc.y_pred, y_pred_proba=calc.y_pred_proba)
    assert sut[1] == BinaryClassificationF1(y_true=calc.y_true, y_pred=calc.y_pred, y_pred_proba=calc.y_pred_proba)


@pytest.mark.parametrize('metrics, expected', [('roc_auc', ['roc_auc']), (['roc_auc', 'f1'], ['roc_auc', 'f1'])])
def test_performance_calculator_create_with_single_or_list_of_metrics(metrics, expected):
    calc = PerformanceCalculator(
        timestamp_column_name='timestamp',
        y_pred='y_pred',
        y_pred_proba='y_pred_proba',
        y_true='y_true',
        metrics=metrics,
        problem_type='classification_binary',
    )
    assert [metric.column_name for metric in calc.metrics] == expected


def test_calculator_fit_should_raise_invalid_args_exception_when_no_target_data_present(data):  # noqa: D103, F821
    calc = PerformanceCalculator(
        timestamp_column_name='timestamp',
        y_pred='y_pred',
        y_pred_proba='y_pred_proba',
        y_true='y_true',
        metrics=['roc_auc', 'f1'],
        problem_type='classification_binary',
    )
    with pytest.raises(InvalidArgumentsException):
        _ = calc.fit(reference_data=data[0])


def test_calculator_calculate_should_raise_invalid_args_exception_when_no_target_data_present(data):  # noqa: D103, F821
    calc = PerformanceCalculator(
        timestamp_column_name='timestamp',
        y_pred='y_pred',
        y_pred_proba='y_pred_proba',
        y_true='work_home_actual',
        metrics=['roc_auc', 'f1'],
        problem_type='classification_binary',
    ).fit(reference_data=data[0])
    with pytest.raises(InvalidArgumentsException):
        _ = calc.calculate(data[1])


def test_calculator_calculate_should_include_chunk_information_columns(data):  # noqa: D103
    calc = PerformanceCalculator(
        timestamp_column_name='timestamp',
        y_pred='y_pred',
        y_pred_proba='y_pred_proba',
        y_true='work_home_actual',
        metrics=['roc_auc', 'f1'],
        problem_type='classification_binary',
    ).fit(reference_data=data[0])

    ref_with_tgt = data[1].merge(data[2], on='identifier')
    sut = calc.calculate(ref_with_tgt)

    assert ('chunk', 'key') in sut.data.columns
    assert ('chunk', 'start_index') in sut.data.columns
    assert ('chunk', 'end_index') in sut.data.columns
    assert ('chunk', 'start_date') in sut.data.columns
    assert ('chunk', 'end_date') in sut.data.columns
    assert ('chunk', 'period') in sut.data.columns


def test_calculator_calculate_should_include_target_completeness_rate(data):  # noqa: D103
    # Let's artificially modify the target completeness of different chunks.
    ref_data = data[0]
    data = data[1].merge(data[2], on='identifier')

    # Drop 10% of the target values in the first chunk
    data.loc[0:499, 'work_home_actual'] = np.NAN

    # Drop 90% of the target values in the second chunk
    data.loc[5000:9499, 'work_home_actual'] = np.NAN

    calc = PerformanceCalculator(
        timestamp_column_name='timestamp',
        y_pred='y_pred',
        y_pred_proba='y_pred_proba',
        y_true='work_home_actual',
        metrics=['roc_auc', 'f1'],
        problem_type='classification_binary',
    ).fit(reference_data=ref_data)
    result = calc.calculate(data)
    sut = result.filter(period='analysis').to_df()

    assert ('chunk', 'targets_missing_rate') in sut.columns
    assert sut.loc[0, ('chunk', 'targets_missing_rate')] == 0.1
    assert sut.loc[1, ('chunk', 'targets_missing_rate')] == 0.9


@pytest.mark.parametrize(
    'calc_args, plot_args',
    [
        ({'timestamp_column_name': 'timestamp'}, {'kind': 'performance', 'plot_reference': False, 'metric': 'mae'}),
        ({}, {'kind': 'performance', 'plot_reference': False, 'metric': 'mae'}),
        ({'timestamp_column_name': 'timestamp'}, {'kind': 'performance', 'plot_reference': True, 'metric': 'mae'}),
        ({}, {'kind': 'performance', 'plot_reference': True, 'metric': 'mae'}),
    ],
    ids=[
        'performance_with_timestamp_without_reference',
        'performance_without_timestamp_without_reference',
        'performance_with_timestamp_with_reference',
        'performance_without_timestamp_with_reference',
    ],
)
def test_regression_result_plots_raise_no_exceptions(calc_args, plot_args):  # noqa: D103
    reference, analysis, analysis_targets = load_synthetic_car_price_dataset()
    calc = PerformanceCalculator(
        y_true='y_true', y_pred='y_pred', problem_type=ProblemType.REGRESSION, metrics=['mae', 'mape'], **calc_args
    ).fit(reference)
    sut = calc.calculate(analysis.join(analysis_targets))

    try:
        _ = sut.plot(**plot_args)
    except Exception as exc:
        pytest.fail(f"an unexpected exception occurred: {exc}")


@pytest.mark.parametrize(
    'calc_args, plot_args',
    [
        ({'timestamp_column_name': 'timestamp'}, {'kind': 'performance', 'plot_reference': False, 'metric': 'f1'}),
        ({}, {'kind': 'performance', 'plot_reference': False, 'metric': 'f1'}),
        ({'timestamp_column_name': 'timestamp'}, {'kind': 'performance', 'plot_reference': True, 'metric': 'f1'}),
        ({}, {'kind': 'performance', 'plot_reference': True, 'metric': 'f1'}),
    ],
    ids=[
        'performance_with_timestamp_without_reference',
        'performance_without_timestamp_without_reference',
        'performance_with_timestamp_with_reference',
        'performance_without_timestamp_with_reference',
    ],
)
def test_multiclass_classification_result_plots_raise_no_exceptions(calc_args, plot_args):  # noqa: D103
    reference, analysis, analysis_targets = load_synthetic_multiclass_classification_dataset()
    calc = PerformanceCalculator(
        y_true='y_true',
        y_pred='y_pred',
        y_pred_proba={
            'upmarket_card': 'y_pred_proba_upmarket_card',
            'highstreet_card': 'y_pred_proba_highstreet_card',
            'prepaid_card': 'y_pred_proba_prepaid_card',
        },
        problem_type=ProblemType.CLASSIFICATION_MULTICLASS,
        metrics=['roc_auc', 'f1'],
        **calc_args,
    ).fit(reference)
    sut = calc.calculate(analysis.merge(analysis_targets, on='identifier'))

    try:
        _ = sut.plot(**plot_args)
    except Exception as exc:
        pytest.fail(f"an unexpected exception occurred: {exc}")


@pytest.mark.parametrize(
    'calc_args, plot_args',
    [
        ({'timestamp_column_name': 'timestamp'}, {'kind': 'performance', 'plot_reference': False, 'metric': 'f1'}),
        ({}, {'kind': 'performance', 'plot_reference': False, 'metric': 'f1'}),
        ({'timestamp_column_name': 'timestamp'}, {'kind': 'performance', 'plot_reference': True, 'metric': 'f1'}),
        ({}, {'kind': 'performance', 'plot_reference': True, 'metric': 'f1'}),
    ],
    ids=[
        'performance_with_timestamp_without_reference',
        'performance_without_timestamp_without_reference',
        'performance_with_timestamp_with_reference',
        'performance_without_timestamp_with_reference',
    ],
)
def test_binary_classification_result_plots_raise_no_exceptions(calc_args, plot_args):  # noqa: D103
    reference, analysis, analysis_targets = load_synthetic_binary_classification_dataset()
    calc = PerformanceCalculator(
        y_true='work_home_actual',
        y_pred='y_pred',
        y_pred_proba='y_pred_proba',
        problem_type=ProblemType.CLASSIFICATION_BINARY,
        metrics=['roc_auc', 'f1'],
        **calc_args,
    ).fit(reference)
    sut = calc.calculate(analysis.merge(analysis_targets, on='identifier'))

    try:
        _ = sut.plot(**plot_args)
    except Exception as exc:
        pytest.fail(f"an unexpected exception occurred: {exc}")


<<<<<<< HEAD
def test_performance_calculator_result_filter_should_preserve_data_with_default_args(performance_result):
    filtered_result = performance_result.filter()
    assert filtered_result.data.equals(performance_result.data)


def test_performance_calculator_result_filter_metrics(performance_result):
    filtered_result = performance_result.filter(metrics=['roc_auc'])
    columns = tuple(set(metric for (metric, _) in filtered_result.data.columns if metric != 'chunk'))
    assert columns == ('roc_auc',)
    assert filtered_result.data.shape[0] == performance_result.data.shape[0]


def test_performance_calculator_result_filter_period(performance_result):
    ref_period = performance_result.data.loc[performance_result.data.loc[:, ('chunk', 'period')] == 'reference', :]
    filtered_result = performance_result.filter(period='reference')
    assert filtered_result.data.equals(ref_period)
=======
def test_calculator_returns_distinct_but_consistent_results_when_reused(data, performance_calculator):
    reference, analysis, target = data

    data = analysis.merge(target, on='identifier')
    performance_calculator.fit(reference)
    result1 = performance_calculator.calculate(data)
    result2 = performance_calculator.calculate(data)

    # Checks two distinct results are returned. Previously there was a bug causing the previous result instance to be
    # modified on subsequent estimates.
    assert result1 is not result2
    pd.testing.assert_frame_equal(result1.to_df(), result2.to_df())
>>>>>>> e15d76c5
<|MERGE_RESOLUTION|>--- conflicted
+++ resolved
@@ -175,6 +175,42 @@
     assert sut.loc[1, ('chunk', 'targets_missing_rate')] == 0.9
 
 
+# See https://github.com/NannyML/nannyml/issues/192
+def test_calculator_returns_distinct_but_consistent_results_when_reused(data, performance_calculator):
+    reference, analysis, target = data
+
+    data = analysis.merge(target, on='identifier')
+    performance_calculator.fit(reference)
+    result1 = performance_calculator.calculate(data)
+    result2 = performance_calculator.calculate(data)
+
+    # Checks two distinct results are returned. Previously there was a bug causing the previous result instance to be
+    # modified on subsequent estimates.
+    assert result1 is not result2
+    pd.testing.assert_frame_equal(result1.to_df(), result2.to_df())
+
+
+# See https://github.com/NannyML/nannyml/issues/197
+def test_performance_calculator_result_filter_should_preserve_data_with_default_args(performance_result):
+    filtered_result = performance_result.filter()
+    assert filtered_result.data.equals(performance_result.data)
+
+
+# See https://github.com/NannyML/nannyml/issues/197
+def test_performance_calculator_result_filter_metrics(performance_result):
+    filtered_result = performance_result.filter(metrics=['roc_auc'])
+    columns = tuple(set(metric for (metric, _) in filtered_result.data.columns if metric != 'chunk'))
+    assert columns == ('roc_auc',)
+    assert filtered_result.data.shape[0] == performance_result.data.shape[0]
+
+
+# See https://github.com/NannyML/nannyml/issues/197
+def test_performance_calculator_result_filter_period(performance_result):
+    ref_period = performance_result.data.loc[performance_result.data.loc[:, ('chunk', 'period')] == 'reference', :]
+    filtered_result = performance_result.filter(period='reference')
+    assert filtered_result.data.equals(ref_period)
+
+
 @pytest.mark.parametrize(
     'calc_args, plot_args',
     [
@@ -270,37 +306,4 @@
     try:
         _ = sut.plot(**plot_args)
     except Exception as exc:
-        pytest.fail(f"an unexpected exception occurred: {exc}")
-
-
-<<<<<<< HEAD
-def test_performance_calculator_result_filter_should_preserve_data_with_default_args(performance_result):
-    filtered_result = performance_result.filter()
-    assert filtered_result.data.equals(performance_result.data)
-
-
-def test_performance_calculator_result_filter_metrics(performance_result):
-    filtered_result = performance_result.filter(metrics=['roc_auc'])
-    columns = tuple(set(metric for (metric, _) in filtered_result.data.columns if metric != 'chunk'))
-    assert columns == ('roc_auc',)
-    assert filtered_result.data.shape[0] == performance_result.data.shape[0]
-
-
-def test_performance_calculator_result_filter_period(performance_result):
-    ref_period = performance_result.data.loc[performance_result.data.loc[:, ('chunk', 'period')] == 'reference', :]
-    filtered_result = performance_result.filter(period='reference')
-    assert filtered_result.data.equals(ref_period)
-=======
-def test_calculator_returns_distinct_but_consistent_results_when_reused(data, performance_calculator):
-    reference, analysis, target = data
-
-    data = analysis.merge(target, on='identifier')
-    performance_calculator.fit(reference)
-    result1 = performance_calculator.calculate(data)
-    result2 = performance_calculator.calculate(data)
-
-    # Checks two distinct results are returned. Previously there was a bug causing the previous result instance to be
-    # modified on subsequent estimates.
-    assert result1 is not result2
-    pd.testing.assert_frame_equal(result1.to_df(), result2.to_df())
->>>>>>> e15d76c5
+        pytest.fail(f"an unexpected exception occurred: {exc}")
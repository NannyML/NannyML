#  Author:   Niels Nuyttens  <niels@nannyml.com>
#
#  License: Apache Software License 2.0

"""Unit tests for performance metrics."""
from typing import Tuple

import pandas as pd
import pytest

from nannyml import PerformanceCalculator
from nannyml._typing import ProblemType
from nannyml.chunk import DefaultChunker
from nannyml.datasets import load_synthetic_binary_classification_dataset
from nannyml.performance_calculation.metrics.base import MetricFactory
from nannyml.performance_calculation.metrics.binary_classification import (
    BinaryClassificationAccuracy,
    BinaryClassificationAUROC,
    BinaryClassificationF1,
    BinaryClassificationPrecision,
    BinaryClassificationRecall,
    BinaryClassificationSpecificity,
    BinaryClassificationBusinessValue,
    BinaryClassificationConfusionMatrix,
)
from nannyml.thresholds import ConstantThreshold, StandardDeviationThreshold


@pytest.fixture(scope='module')
def binary_data() -> Tuple[pd.DataFrame, pd.DataFrame, pd.DataFrame]:  # noqa: D103
    ref_df, ana_df, tgt_df = load_synthetic_binary_classification_dataset()
    ref_df['y_pred'] = ref_df['y_pred_proba'].map(lambda p: p >= 0.8).astype(int)
    ana_df['y_pred'] = ana_df['y_pred_proba'].map(lambda p: p >= 0.8).astype(int)

    return ref_df, ana_df, tgt_df


@pytest.fixture(scope='module')
def performance_calculator() -> PerformanceCalculator:
    return PerformanceCalculator(
        timestamp_column_name='timestamp',
        y_pred_proba='y_pred_proba',
        y_pred='y_pred',
        y_true='work_home_actual',
        metrics=[
            'roc_auc',
            'f1',
            'precision',
            'recall',
            'specificity',
            'accuracy',
            'business_value',
            'confusion_matrix',
        ],
        business_value_matrix=[[0, -10], [5, 0]],
        problem_type='classification_binary',
    )


@pytest.fixture(scope='module')
def realized_performance_metrics(performance_calculator, binary_data) -> pd.DataFrame:
    performance_calculator.fit(binary_data[0])
    results = performance_calculator.calculate(binary_data[1].merge(binary_data[2], on='identifier')).filter(
        period='analysis'
    )
    return results.data


@pytest.fixture(scope='module')
def no_timestamp_metrics(binary_data):
    calc = PerformanceCalculator(
        y_pred_proba='y_pred_proba',
        y_pred='y_pred',
        y_true='work_home_actual',
        metrics=[
            'roc_auc',
            'f1',
            'precision',
            'recall',
            'specificity',
            'accuracy',
            'business_value',
            'confusion_matrix',
        ],
        business_value_matrix=[[0, -10], [5, 0]],
        problem_type='classification_binary',
    ).fit(binary_data[0])
    results = calc.calculate(binary_data[1].merge(binary_data[2], on='identifier')).filter(period='analysis')
    return results.data


@pytest.mark.parametrize(
    'key,problem_type,metric',
    [
        ('roc_auc', ProblemType.CLASSIFICATION_BINARY, BinaryClassificationAUROC),
        ('f1', ProblemType.CLASSIFICATION_BINARY, BinaryClassificationF1),
        ('precision', ProblemType.CLASSIFICATION_BINARY, BinaryClassificationPrecision),
        ('recall', ProblemType.CLASSIFICATION_BINARY, BinaryClassificationRecall),
        ('specificity', ProblemType.CLASSIFICATION_BINARY, BinaryClassificationSpecificity),
        ('accuracy', ProblemType.CLASSIFICATION_BINARY, BinaryClassificationAccuracy),
        ('business_value', ProblemType.CLASSIFICATION_BINARY, BinaryClassificationBusinessValue),
        ('confusion_matrix', ProblemType.CLASSIFICATION_BINARY, BinaryClassificationConfusionMatrix),
    ],
)
def test_metric_factory_returns_correct_metric_given_key_and_problem_type(key, problem_type, metric):  # noqa: D103
    calc = PerformanceCalculator(
        timestamp_column_name='timestamp',
        y_pred_proba='y_pred_proba',
        y_pred='y_pred',
        y_true='y_true',
        metrics=['roc_auc', 'f1'],
        problem_type='classification_binary',
    )
    sut = MetricFactory.create(
        key,
        problem_type,
        y_true=calc.y_true,
        y_pred=calc.y_pred,
        y_pred_proba=calc.y_pred_proba,
<<<<<<< HEAD
        business_value_matrix=[[0, -10], [5, 0]],
    )
    assert sut == metric(
        y_true=calc.y_true, y_pred=calc.y_pred, y_pred_proba=calc.y_pred_proba, business_value_matrix=[[0, -10], [5, 0]]
=======
        threshold=StandardDeviationThreshold(),
    )
    assert sut == metric(
        y_true=calc.y_true, y_pred=calc.y_pred, y_pred_proba=calc.y_pred_proba, threshold=StandardDeviationThreshold
>>>>>>> c1385b94
    )


@pytest.mark.parametrize(
    'metric, expected',
    [
        ('roc_auc', [0.97096, 0.97025, 0.97628, 0.96772, 0.96989, 0.96005, 0.95853, 0.95904, 0.96309, 0.95756]),
        ('f1', [0.92186, 0.92124, 0.92678, 0.91684, 0.92356, 0.87424, 0.87672, 0.86806, 0.883, 0.86775]),
        ('precision', [0.96729, 0.96607, 0.96858, 0.96819, 0.9661, 0.94932, 0.95777, 0.95012, 0.95718, 0.94271]),
        ('recall', [0.88051, 0.88039, 0.88843, 0.87067, 0.8846, 0.81017, 0.80832, 0.79904, 0.8195, 0.80383]),
        ('specificity', [0.9681, 0.9701, 0.97277, 0.9718, 0.96864, 0.95685, 0.96364, 0.95795, 0.96386, 0.94879]),
        ('accuracy', [0.9228, 0.926, 0.9318, 0.9216, 0.9264, 0.8836, 0.8852, 0.8784, 0.8922, 0.8746]),
        ('business_value', [775, 710, 655, 895, 670, 1290, 1520, 1465, 1330, 1260]),
        ('true_positive', [2277, 2164, 2158, 2161, 2223, 2023, 2041, 2000, 2034, 2057]),
        ('false_positive', [77, 76, 70, 71, 78, 108, 90, 105, 91, 125]),
        ('true_negative', [2337, 2466, 2501, 2447, 2409, 2395, 2385, 2392, 2427, 2316]),
        ('false_negative', [309, 294, 271, 321, 290, 474, 484, 503, 448, 502]),
    ],
)
def test_metric_values_are_calculated_correctly(realized_performance_metrics, metric, expected):
    metric_values = realized_performance_metrics.loc[:, (metric, 'value')]
    assert (round(metric_values, 5) == expected).all()


@pytest.mark.parametrize(
    'metric, expected',
    [
        ('roc_auc', [0.97096, 0.97025, 0.97628, 0.96772, 0.96989, 0.96005, 0.95853, 0.95904, 0.96309, 0.95756]),
        ('f1', [0.92186, 0.92124, 0.92678, 0.91684, 0.92356, 0.87424, 0.87672, 0.86806, 0.883, 0.86775]),
        ('precision', [0.96729, 0.96607, 0.96858, 0.96819, 0.9661, 0.94932, 0.95777, 0.95012, 0.95718, 0.94271]),
        ('recall', [0.88051, 0.88039, 0.88843, 0.87067, 0.8846, 0.81017, 0.80832, 0.79904, 0.8195, 0.80383]),
        ('specificity', [0.9681, 0.9701, 0.97277, 0.9718, 0.96864, 0.95685, 0.96364, 0.95795, 0.96386, 0.94879]),
        ('accuracy', [0.9228, 0.926, 0.9318, 0.9216, 0.9264, 0.8836, 0.8852, 0.8784, 0.8922, 0.8746]),
        ('business_value', [775, 710, 655, 895, 670, 1290, 1520, 1465, 1330, 1260]),
        ('true_positive', [2277, 2164, 2158, 2161, 2223, 2023, 2041, 2000, 2034, 2057]),
        ('false_positive', [77, 76, 70, 71, 78, 108, 90, 105, 91, 125]),
        ('true_negative', [2337, 2466, 2501, 2447, 2409, 2395, 2385, 2392, 2427, 2316]),
        ('false_negative', [309, 294, 271, 321, 290, 474, 484, 503, 448, 502]),
    ],
)
def test_metric_values_without_timestamp_are_calculated_correctly(no_timestamp_metrics, metric, expected):
    metric_values = no_timestamp_metrics.loc[:, (metric, 'value')]
    assert (round(metric_values, 5) == expected).all()


@pytest.mark.parametrize(
    'metric_cls',
    [
        BinaryClassificationAUROC,
        BinaryClassificationF1,
        BinaryClassificationPrecision,
        BinaryClassificationRecall,
        BinaryClassificationSpecificity,
        BinaryClassificationAccuracy,
    ],
)
def test_metric_logs_warning_when_lower_threshold_is_overridden_by_metric_limits(caplog, metric_cls, binary_data):
    reference = binary_data[0]
    metric = metric_cls(
        y_pred_proba='y_pred_proba', y_pred='y_pred', y_true='work_home_actual', threshold=ConstantThreshold(lower=-1)
    )
    metric.fit(reference, chunker=DefaultChunker())

    assert len(caplog.messages) == 1
    assert (
        caplog.messages[0] == f'{metric.display_name} lower threshold value -1 overridden by '
        f'lower threshold value limit {metric.lower_threshold_value_limit}'
    )


@pytest.mark.parametrize(
    'metric_cls',
    [
        BinaryClassificationAUROC,
        BinaryClassificationF1,
        BinaryClassificationPrecision,
        BinaryClassificationRecall,
        BinaryClassificationSpecificity,
        BinaryClassificationAccuracy,
    ],
)
def test_metric_logs_warning_when_upper_threshold_is_overridden_by_metric_limits(caplog, metric_cls, binary_data):
    reference = binary_data[0]
    metric = metric_cls(
        y_pred_proba='y_pred_proba', y_pred='y_pred', y_true='work_home_actual', threshold=ConstantThreshold(upper=2)
    )
    metric.fit(reference, chunker=DefaultChunker())

    assert len(caplog.messages) == 1
    assert (
        caplog.messages[0] == f'{metric.display_name} upper threshold value 2 overridden by '
        f'upper threshold value limit {metric.upper_threshold_value_limit}'
    )<|MERGE_RESOLUTION|>--- conflicted
+++ resolved
@@ -16,12 +16,12 @@
 from nannyml.performance_calculation.metrics.binary_classification import (
     BinaryClassificationAccuracy,
     BinaryClassificationAUROC,
+    BinaryClassificationBusinessValue,
+    BinaryClassificationConfusionMatrix,
     BinaryClassificationF1,
     BinaryClassificationPrecision,
     BinaryClassificationRecall,
     BinaryClassificationSpecificity,
-    BinaryClassificationBusinessValue,
-    BinaryClassificationConfusionMatrix,
 )
 from nannyml.thresholds import ConstantThreshold, StandardDeviationThreshold
 
@@ -117,17 +117,15 @@
         y_true=calc.y_true,
         y_pred=calc.y_pred,
         y_pred_proba=calc.y_pred_proba,
-<<<<<<< HEAD
+        threshold=StandardDeviationThreshold(),
         business_value_matrix=[[0, -10], [5, 0]],
     )
     assert sut == metric(
-        y_true=calc.y_true, y_pred=calc.y_pred, y_pred_proba=calc.y_pred_proba, business_value_matrix=[[0, -10], [5, 0]]
-=======
-        threshold=StandardDeviationThreshold(),
-    )
-    assert sut == metric(
-        y_true=calc.y_true, y_pred=calc.y_pred, y_pred_proba=calc.y_pred_proba, threshold=StandardDeviationThreshold
->>>>>>> c1385b94
+        y_true=calc.y_true,
+        y_pred=calc.y_pred,
+        y_pred_proba=calc.y_pred_proba,
+        threshold=StandardDeviationThreshold,
+        business_value_matrix=[[0, -10], [5, 0]],
     )
 
 

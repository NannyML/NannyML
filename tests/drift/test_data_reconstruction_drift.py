--- conflicted
+++ resolved
@@ -444,6 +444,32 @@
     )
 
 
+# See https://github.com/NannyML/nannyml/issues/192
+def test_data_reconstruction_drift_calculator_returns_distinct_but_consistent_results_when_reused(sample_drift_data):
+    ref_data = sample_drift_data.loc[sample_drift_data['period'] == 'reference']
+    sut = DataReconstructionDriftCalculator(column_names=['f1', 'f2', 'f3', 'f4']).fit(ref_data)
+    result1 = sut.calculate(data=sample_drift_data)
+    result2 = sut.calculate(data=sample_drift_data)
+
+    assert result1 is not result2
+    pd.testing.assert_frame_equal(result1.to_df(), result2.to_df())
+
+
+# See https://github.com/NannyML/nannyml/issues/197
+def test_data_reconstruction_drift_result_filter_should_preserve_data_with_default_args(reconstruction_drift_result):
+    filtered_result = reconstruction_drift_result.filter()
+    assert filtered_result.data.equals(reconstruction_drift_result.data)
+
+
+# See https://github.com/NannyML/nannyml/issues/197
+def test_data_reconstruction_drift_result_filter_period(reconstruction_drift_result):
+    ref_period = reconstruction_drift_result.data.loc[
+        reconstruction_drift_result.data.loc[:, ("chunk", "period")] == "reference", :
+    ]
+    filtered_result = reconstruction_drift_result.filter(period="reference")
+    assert filtered_result.data.equals(ref_period)
+
+
 def test_data_reconstruction_drift_chunked_by_size_has_fixed_sampling_error(sample_drift_data):  # noqa: D103
     ref_data = sample_drift_data.loc[sample_drift_data['period'] == 'reference']
 
@@ -545,28 +571,4 @@
     try:
         _ = result.compare(result2).plot()
     except Exception as exc:
-        pytest.fail(f"an unexpected exception occurred: {exc}")
-
-
-<<<<<<< HEAD
-def test_data_reconstruction_drift_result_filter_should_preserve_data_with_default_args(reconstruction_drift_result):
-    filtered_result = reconstruction_drift_result.filter()
-    assert filtered_result.data.equals(reconstruction_drift_result.data)
-
-
-def test_data_reconstruction_drift_result_filter_period(reconstruction_drift_result):
-    ref_period = reconstruction_drift_result.data.loc[
-        reconstruction_drift_result.data.loc[:, ("chunk", "period")] == "reference", :
-    ]
-    filtered_result = reconstruction_drift_result.filter(period="reference")
-    assert filtered_result.data.equals(ref_period)
-=======
-def test_data_reconstruction_drift_calculator_returns_distinct_but_consistent_results_when_reused(sample_drift_data):
-    ref_data = sample_drift_data.loc[sample_drift_data['period'] == 'reference']
-    sut = DataReconstructionDriftCalculator(column_names=['f1', 'f2', 'f3', 'f4']).fit(ref_data)
-    result1 = sut.calculate(data=sample_drift_data)
-    result2 = sut.calculate(data=sample_drift_data)
-
-    assert result1 is not result2
-    pd.testing.assert_frame_equal(result1.to_df(), result2.to_df())
->>>>>>> e15d76c5
+        pytest.fail(f"an unexpected exception occurred: {exc}")
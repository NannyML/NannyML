--- conflicted
+++ resolved
@@ -503,77 +503,7 @@
     sut = results.filter(period='analysis').to_df()
 
     assert (metric, 'sampling_error') in sut.columns
-<<<<<<< HEAD
     assert np.array_equal(np.round(sut.loc[:, (metric, 'sampling_error')], 4), np.round(sampling_error, 4))
-
-
-@pytest.mark.parametrize(
-    'estimator_args, plot_args',
-    [
-        ({'timestamp_column_name': 'timestamp'}, {'kind': 'performance', 'plot_reference': False, 'metric': 'f1'}),
-        ({}, {'kind': 'performance', 'plot_reference': False, 'metric': 'f1'}),
-        ({'timestamp_column_name': 'timestamp'}, {'kind': 'performance', 'plot_reference': True, 'metric': 'f1'}),
-        ({}, {'kind': 'performance', 'plot_reference': True, 'metric': 'f1'}),
-    ],
-    ids=[
-        'performance_with_timestamp_without_reference',
-        'performance_without_timestamp_without_reference',
-        'performance_with_timestamp_with_reference',
-        'performance_without_timestamp_with_reference',
-    ],
-)
-def test_multiclass_classification_result_plots_raise_no_exceptions(estimator_args, plot_args):  # noqa: D103
-    reference, analysis, analysis_targets = load_synthetic_multiclass_classification_dataset()
-    est = CBPE(
-        y_true='y_true',
-        y_pred='y_pred',
-        y_pred_proba={
-            'upmarket_card': 'y_pred_proba_upmarket_card',
-            'highstreet_card': 'y_pred_proba_highstreet_card',
-            'prepaid_card': 'y_pred_proba_prepaid_card',
-        },
-        problem_type=ProblemType.CLASSIFICATION_MULTICLASS,
-        metrics=['roc_auc', 'f1'],
-    ).fit(reference)
-    sut = est.estimate(analysis)
-
-    try:
-        _ = sut.plot(**plot_args)
-    except Exception as exc:
-        pytest.fail(f"an unexpected exception occurred: {exc}")
-
-
-@pytest.mark.parametrize(
-    'estimator_args, plot_args',
-    [
-        ({'timestamp_column_name': 'timestamp'}, {'kind': 'performance', 'plot_reference': False, 'metric': 'f1'}),
-        ({}, {'kind': 'performance', 'plot_reference': False, 'metric': 'f1'}),
-        ({'timestamp_column_name': 'timestamp'}, {'kind': 'performance', 'plot_reference': True, 'metric': 'f1'}),
-        ({}, {'kind': 'performance', 'plot_reference': True, 'metric': 'f1'}),
-    ],
-    ids=[
-        'performance_with_timestamp_without_reference',
-        'performance_without_timestamp_without_reference',
-        'performance_with_timestamp_with_reference',
-        'performance_without_timestamp_with_reference',
-    ],
-)
-def test_binary_classification_result_plots_raise_no_exceptions(estimator_args, plot_args):  # noqa: D103
-    reference, analysis, analysis_targets = load_synthetic_binary_classification_dataset()
-    est = CBPE(
-        y_true='work_home_actual',
-        y_pred='y_pred',
-        y_pred_proba='y_pred_proba',
-        problem_type=ProblemType.CLASSIFICATION_BINARY,
-        metrics=['roc_auc', 'f1'],
-        **estimator_args,
-    ).fit(reference)
-    sut = est.estimate(analysis)
-
-    try:
-        _ = sut.plot(**plot_args)
-    except Exception as exc:
-        pytest.fail(f"an unexpected exception occurred: {exc}")
 
 
 def test_cbpe_returns_distinct_but_consistent_results_when_reused(binary_classification_data):
@@ -595,7 +525,4 @@
     # Checks two distinct results are returned. Previously there was a bug causing the previous result instance to be
     # modified on subsequent estimates.
     assert result1 is not result2
-    pd.testing.assert_frame_equal(result1.to_df(), result2.to_df())
-=======
-    assert np.array_equal(np.round(sut.loc[:, (metric, 'sampling_error')], 4), np.round(sampling_error, 4))
->>>>>>> 90def512
+    pd.testing.assert_frame_equal(result1.to_df(), result2.to_df())
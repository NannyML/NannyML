#  Author:   Niels Nuyttens  <niels@nannyml.com>
#
#  License: Apache Software License 2.0

"""Unit testing for CBPE."""
from typing import Tuple

import pandas as pd
import pytest

from nannyml.datasets import load_synthetic_sample
from nannyml.metadata import ModelMetadata, extract_metadata
from nannyml.performance_estimation import CBPE


@pytest.fixture
def data() -> Tuple[pd.DataFrame, pd.DataFrame]:  # noqa: D103
    ref_df, ana_df, _ = load_synthetic_sample()
    return ref_df, ana_df


@pytest.fixture
def metadata(data) -> ModelMetadata:  # noqa: D103
    md = extract_metadata(data[0])
    md.target_column_name = 'work_home_actual'
    return md


def test_estimator_will_calibrate_scores_when_needed(metadata, data):  # noqa: D103
    ref_df = data[0]

    sut = CBPE(model_metadata=metadata)
    sut.fit(ref_df)

    assert sut.needs_calibration is True


def test_estimator_will_not_calibrate_scores_when_not_needed(metadata, data):  # noqa: D103
    ref_df = data[0]
    # If predictions equal targets no calibration will be required
<<<<<<< HEAD
    ref_df[metadata.predicted_probability_column_name] = ref_df[metadata.target_column_name]
=======
    ref_df[metadata.prediction_column_name] = ref_df[metadata.target_column_name]
>>>>>>> 40776307

    sut = CBPE(model_metadata=metadata)
    sut.fit(ref_df)

    assert sut.needs_calibration is False<|MERGE_RESOLUTION|>--- conflicted
+++ resolved
@@ -38,11 +38,7 @@
 def test_estimator_will_not_calibrate_scores_when_not_needed(metadata, data):  # noqa: D103
     ref_df = data[0]
     # If predictions equal targets no calibration will be required
-<<<<<<< HEAD
-    ref_df[metadata.predicted_probability_column_name] = ref_df[metadata.target_column_name]
-=======
     ref_df[metadata.prediction_column_name] = ref_df[metadata.target_column_name]
->>>>>>> 40776307
 
     sut = CBPE(model_metadata=metadata)
     sut.fit(ref_df)
